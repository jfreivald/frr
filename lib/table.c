/*
 * Routing Table functions.
 * Copyright (C) 1998 Kunihiro Ishiguro
 *
 * This file is part of GNU Zebra.
 *
 * GNU Zebra is free software; you can redistribute it and/or modify it
 * under the terms of the GNU General Public License as published by the
 * Free Software Foundation; either version 2, or (at your option) any
 * later version.
 *
 * GNU Zebra is distributed in the hope that it will be useful, but
 * WITHOUT ANY WARRANTY; without even the implied warranty of
 * MERCHANTABILITY or FITNESS FOR A PARTICULAR PURPOSE.  See the GNU
 * General Public License for more details.
 *
 * You should have received a copy of the GNU General Public License along
 * with this program; see the file COPYING; if not, write to the Free Software
 * Foundation, Inc., 51 Franklin St, Fifth Floor, Boston, MA 02110-1301 USA
 */

#define FRR_COMPILING_TABLE_C

#include <zebra.h>

#include "prefix.h"
#include "table.h"
#include "memory.h"
#include "sockunion.h"

DEFINE_MTYPE(LIB, ROUTE_TABLE, "Route table")
DEFINE_MTYPE(LIB, ROUTE_NODE, "Route node")

static void route_table_free(struct route_table *);

static int route_table_hash_cmp(const void *a, const void *b)
{
	const struct prefix *pa = a, *pb = b;
	return prefix_cmp(pa, pb) == 0;
}

/*
 * route_table_init_with_delegate
 */
struct route_table *
route_table_init_with_delegate(route_table_delegate_t *delegate)
{
	struct route_table *rt;

	rt = XCALLOC(MTYPE_ROUTE_TABLE, sizeof(struct route_table));
	rt->delegate = delegate;
	rt->hash = hash_create(prefix_hash_key, route_table_hash_cmp,
			       "route table hash");
	return rt;
}

void route_table_finish(struct route_table *rt)
{
	route_table_free(rt);
}

/* Allocate new route node. */
static struct route_node *route_node_new(struct route_table *table)
{
	return table->delegate->create_node(table->delegate, table);
}

/* Allocate new route node with prefix set. */
static struct route_node *route_node_set(struct route_table *table,
					 const struct prefix *prefix)
{
	struct route_node *node, *inserted;

	node = route_node_new(table);

	prefix_copy(&node->p, prefix);
	node->table = table;

	inserted = hash_get(node->table->hash, node, hash_alloc_intern);
	assert(inserted == node);

	return node;
}

/* Free route node. */
static void route_node_free(struct route_table *table, struct route_node *node)
{
	if (table->cleanup)
		table->cleanup(table, node);
	table->delegate->destroy_node(table->delegate, table, node);
}

/* Free route table. */
static void route_table_free(struct route_table *rt)
{
	struct route_node *tmp_node;
	struct route_node *node;

	if (rt == NULL)
		return;

	hash_clean(rt->hash, NULL);
	hash_free(rt->hash);

	node = rt->top;

	/* Bulk deletion of nodes remaining in this table.  This function is not
	   called until workers have completed their dependency on this table.
	   A final route_unlock_node() will not be called for these nodes. */
	while (node) {
		if (node->l_left) {
			node = node->l_left;
			continue;
		}

		if (node->l_right) {
			node = node->l_right;
			continue;
		}

		tmp_node = node;
		node = node->parent;

		tmp_node->table->count--;
		tmp_node->lock = 0; /* to cause assert if unlocked after this */
		route_node_free(rt, tmp_node);

		if (node != NULL) {
			if (node->l_left == tmp_node)
				node->l_left = NULL;
			else
				node->l_right = NULL;
		} else {
			break;
		}
	}

	assert(rt->count == 0);

	XFREE(MTYPE_ROUTE_TABLE, rt);
	return;
}

/* Utility mask array. */
static const uint8_t maskbit[] = {0x00, 0x80, 0xc0, 0xe0, 0xf0,
				  0xf8, 0xfc, 0xfe, 0xff};

/* Common prefix route genaration. */
static void route_common(const struct prefix *n, const struct prefix *p,
			 struct prefix *new)
{
	int i;
	uint8_t diff;
	uint8_t mask;
	const uint8_t *np;
	const uint8_t *pp;
	uint8_t *newp;

	if (n->family == AF_FLOWSPEC)
		return prefix_copy(new, p);
	np = (const uint8_t *)&n->u.prefix;
	pp = (const uint8_t *)&p->u.prefix;

	newp = (uint8_t *)&new->u.prefix;

	for (i = 0; i < p->prefixlen / 8; i++) {
		if (np[i] == pp[i])
			newp[i] = np[i];
		else
			break;
	}

	new->prefixlen = i * 8;

	if (new->prefixlen != p->prefixlen) {
		diff = np[i] ^ pp[i];
		mask = 0x80;
		while (new->prefixlen < p->prefixlen && !(mask & diff)) {
			mask >>= 1;
			new->prefixlen++;
		}
		newp[i] = np[i] & maskbit[new->prefixlen % 8];
	}
}

static void set_link(struct route_node *node, struct route_node *new)
{
	unsigned int bit = prefix_bit(&new->p.u.prefix, node->p.prefixlen);

	node->link[bit] = new;
	new->parent = node;
}

/* Find matched prefix. */
struct route_node *route_node_match(const struct route_table *table,
				    union prefixconstptr pu)
{
	const struct prefix *p = pu.p;
	struct route_node *node;
	struct route_node *matched;

	matched = NULL;
	node = table->top;

	/* Walk down tree.  If there is matched route then store it to
	   matched. */
	while (node && node->p.prefixlen <= p->prefixlen
	       && prefix_match(&node->p, p)) {
		if (node->info)
			matched = node;

		if (node->p.prefixlen == p->prefixlen)
			break;

		node = node->link[prefix_bit(&p->u.prefix, node->p.prefixlen)];
	}

	/* If matched route found, return it. */
	if (matched)
		return route_lock_node(matched);

	return NULL;
}

struct route_node *route_node_match_ipv4(const struct route_table *table,
					 const struct in_addr *addr)
{
	struct prefix_ipv4 p;

	memset(&p, 0, sizeof(struct prefix_ipv4));
	p.family = AF_INET;
	p.prefixlen = IPV4_MAX_PREFIXLEN;
	p.prefix = *addr;

	return route_node_match(table, (struct prefix *)&p);
}

struct route_node *route_node_match_ipv6(const struct route_table *table,
					 const struct in6_addr *addr)
{
	struct prefix_ipv6 p;

	memset(&p, 0, sizeof(struct prefix_ipv6));
	p.family = AF_INET6;
	p.prefixlen = IPV6_MAX_PREFIXLEN;
	p.prefix = *addr;

	return route_node_match(table, (struct prefix *)&p);
}

/* Lookup same prefix node.  Return NULL when we can't find route. */
struct route_node *route_node_lookup(const struct route_table *table,
				     union prefixconstptr pu)
{
	struct prefix p;
	struct route_node *node;
	prefix_copy(&p, pu.p);
	apply_mask(&p);

	node = hash_get(table->hash, (void *)&p, NULL);
	return (node && node->info) ? route_lock_node(node) : NULL;
}

/* Lookup same prefix node.  Return NULL when we can't find route. */
struct route_node *route_node_lookup_maynull(const struct route_table *table,
					     union prefixconstptr pu)
{
	struct prefix p;
	struct route_node *node;
	prefix_copy(&p, pu.p);
	apply_mask(&p);

	node = hash_get(table->hash, (void *)&p, NULL);
	return node ? route_lock_node(node) : NULL;
}

/* Add node to routing table. */
struct route_node *route_node_get(struct route_table *const table,
				  union prefixconstptr pu)
{
	const struct prefix *p = pu.p;
	struct route_node *new;
	struct route_node *node;
	struct route_node *match;
	struct route_node *inserted;
	uint8_t prefixlen = p->prefixlen;
	const uint8_t *prefix = &p->u.prefix;

	apply_mask((struct prefix *)p);
	node = hash_get(table->hash, (void *)p, NULL);
	if (node && node->info)
		return route_lock_node(node);

	match = NULL;
	node = table->top;
	while (node && node->p.prefixlen <= prefixlen
	       && prefix_match(&node->p, p)) {
		if (node->p.prefixlen == prefixlen)
			return route_lock_node(node);

		match = node;
		node = node->link[prefix_bit(prefix, node->p.prefixlen)];
	}

	if (node == NULL) {
		new = route_node_set(table, p);
		if (match)
			set_link(match, new);
		else
			table->top = new;
	} else {
		new = route_node_new(table);
		route_common(&node->p, p, &new->p);
		new->p.family = p->family;
		new->table = table;
		set_link(new, node);
		inserted = hash_get(node->table->hash, new, hash_alloc_intern);
		assert(inserted == new);

<<<<<<< HEAD
		if (prev_node) {
			L(zlog_debug, "Link nodes [%s->%s]", pstr2, pstr);
			set_link(prev_node, new);
		} else {
			L(zlog_debug, "New head: %s", pstr);
=======
		if (match)
			set_link(match, new);
		else
>>>>>>> 992ac51f
			table->top = new;

<<<<<<< HEAD
		if ((prev_node = route_node_get(table, p)) == NULL) {
			L(zlog_debug, "Create new route node for %s", new->p.prefixlen, p->prefixlen, pstr);
			prev_node = new;
=======
		if (new->p.prefixlen != p->prefixlen) {
			match = new;
>>>>>>> 992ac51f
			new = route_node_set(table, p);
			set_link(match, new);
			table->count++;
		}
	}
	table->count++;
	route_lock_node(new);

	return new;
}

/* Delete node from the routing table. */
void route_node_delete(struct route_node *node)
{
	struct route_node *child;
	struct route_node *parent;

	assert(node->lock == 0);
	assert(node->info == NULL);

<<<<<<< HEAD
	if (node->l_left && node->l_right) {
		prefix2str(&node->p, pbuf, PREFIX2STR_BUFFER);
=======
	if (node->l_left && node->l_right)
>>>>>>> 992ac51f
		return;

	if (node->l_left)
		child = node->l_left;
	else
		child = node->l_right;

	parent = node->parent;

	if (child)
		child->parent = parent;

	if (parent) {
		if (parent->l_left == node)
			parent->l_left = child;
		else
			parent->l_right = child;
	} else
		node->table->top = child;

	node->table->count--;

	hash_release(node->table->hash, node);

	/* WARNING: FRAGILE CODE!
	 * route_node_free may have the side effect of free'ing the entire
	 * table.
	 * this is permitted only if table->count got decremented to zero above,
	 * because in that case parent will also be NULL, so that we won't try
	 * to
	 * delete a now-stale parent below.
	 *
	 * cf. srcdest_srcnode_destroy() in zebra/zebra_rib.c */

	route_node_free(node->table, node);

	/* If parent node is stub then delete it also. */
	if (parent && parent->lock == 0)
		route_node_delete(parent);
}

/* Get fist node and lock it.  This function is useful when one want
   to lookup all the node exist in the routing table. */
struct route_node *route_top(struct route_table *table)
{
	/* If there is no node in the routing table return NULL. */
	if (table->top == NULL)
		return NULL;

	/* Lock the top node and return it. */
	route_lock_node(table->top);
	return table->top;
}

/* Unlock current node and lock next node then return it. */
struct route_node *route_next(struct route_node *node)
{
	struct route_node *next;
	struct route_node *start;

	/* Node may be deleted from route_unlock_node so we have to preserve
	   next node's pointer. */

	if (node->l_left) {
		next = node->l_left;
		route_lock_node(next);
		route_unlock_node(node);
		return next;
	}
	if (node->l_right) {
		next = node->l_right;
		route_lock_node(next);
		route_unlock_node(node);
		return next;
	}

	start = node;
	while (node->parent) {
		if (node->parent->l_left == node && node->parent->l_right) {
			next = node->parent->l_right;
			route_lock_node(next);
			route_unlock_node(start);
			return next;
		}
		node = node->parent;
	}
	route_unlock_node(start);
	return NULL;
}

/* Unlock current node and lock next node until limit. */
struct route_node *route_next_until(struct route_node *node,
				    const struct route_node *limit)
{
	struct route_node *next;
	struct route_node *start;

	/* Node may be deleted from route_unlock_node so we have to preserve
	   next node's pointer. */

	if (node->l_left) {
		next = node->l_left;
		route_lock_node(next);
		route_unlock_node(node);
		return next;
	}
	if (node->l_right) {
		next = node->l_right;
		route_lock_node(next);
		route_unlock_node(node);
		return next;
	}

	start = node;
	while (node->parent && node != limit) {
		if (node->parent->l_left == node && node->parent->l_right) {
			next = node->parent->l_right;
			route_lock_node(next);
			route_unlock_node(start);
			return next;
		}
		node = node->parent;
	}
	route_unlock_node(start);
	return NULL;
}

unsigned long route_table_count(const struct route_table *table)
{
	return table->count;
}

/**
 * route_node_create
 *
 * Default function for creating a route node.
 */
struct route_node *route_node_create(route_table_delegate_t *delegate,
				     struct route_table *table)
{
	struct route_node *node;
	node = XCALLOC(MTYPE_ROUTE_NODE, sizeof(struct route_node));
	return node;
}

/**
 * route_node_destroy
 *
 * Default function for destroying a route node.
 */
void route_node_destroy(route_table_delegate_t *delegate,
			struct route_table *table, struct route_node *node)
{
	XFREE(MTYPE_ROUTE_NODE, node);
}

/*
 * Default delegate.
 */
static route_table_delegate_t default_delegate = {
	.create_node = route_node_create,
	.destroy_node = route_node_destroy};

route_table_delegate_t *route_table_get_default_delegate(void)
{
	return &default_delegate;
}

/*
 * route_table_init
 */
struct route_table *route_table_init(void)
{
	return route_table_init_with_delegate(&default_delegate);
}

/**
 * route_table_prefix_iter_cmp
 *
 * Compare two prefixes according to the order in which they appear in
 * an iteration over a tree.
 *
 * @return -1 if p1 occurs before p2 (p1 < p2)
 *          0 if the prefixes are identical (p1 == p2)
 *         +1 if p1 occurs after p2 (p1 > p2)
 */
int route_table_prefix_iter_cmp(const struct prefix *p1,
				const struct prefix *p2)
{
	struct prefix common_space;
	struct prefix *common = &common_space;

	if (p1->prefixlen <= p2->prefixlen) {
		if (prefix_match(p1, p2)) {

			/*
			 * p1 contains p2, or is equal to it.
			 */
			return (p1->prefixlen == p2->prefixlen) ? 0 : -1;
		}
	} else {

		/*
		 * Check if p2 contains p1.
		 */
		if (prefix_match(p2, p1))
			return 1;
	}

	route_common(p1, p2, common);
	assert(common->prefixlen < p1->prefixlen);
	assert(common->prefixlen < p2->prefixlen);

	/*
	 * Both prefixes are longer than the common prefix.
	 *
	 * We need to check the bit after the common prefixlen to determine
	 * which one comes later.
	 */
	if (prefix_bit(&p1->u.prefix, common->prefixlen)) {

		/*
		 * We branch to the right to get to p1 from the common prefix.
		 */
		assert(!prefix_bit(&p2->u.prefix, common->prefixlen));
		return 1;
	}

	/*
	 * We branch to the right to get to p2 from the common prefix.
	 */
	assert(prefix_bit(&p2->u.prefix, common->prefixlen));
	return -1;
}

/*
 * route_get_subtree_next
 *
 * Helper function that returns the first node that follows the nodes
 * in the sub-tree under 'node' in iteration order.
 */
static struct route_node *route_get_subtree_next(struct route_node *node)
{
	while (node->parent) {
		if (node->parent->l_left == node && node->parent->l_right)
			return node->parent->l_right;

		node = node->parent;
	}

	return NULL;
}

/**
 * route_table_get_next_internal
 *
 * Helper function to find the node that occurs after the given prefix in
 * order of iteration.
 *
 * @see route_table_get_next
 */
static struct route_node *
route_table_get_next_internal(const struct route_table *table,
			      const struct prefix *p)
{
	struct route_node *node, *tmp_node;
	int cmp;

	node = table->top;

	while (node) {
		int match;

		if (node->p.prefixlen < p->prefixlen)
			match = prefix_match(&node->p, p);
		else
			match = prefix_match(p, &node->p);

		if (match) {
			if (node->p.prefixlen == p->prefixlen) {

				/*
				 * The prefix p exists in the tree, just return
				 * the next
				 * node.
				 */
				route_lock_node(node);
				node = route_next(node);
				if (node)
					route_unlock_node(node);

				return (node);
			}

			if (node->p.prefixlen > p->prefixlen) {

				/*
				 * Node is in the subtree of p, and hence
				 * greater than p.
				 */
				return node;
			}

			/*
			 * p is in the sub-tree under node.
			 */
			tmp_node = node->link[prefix_bit(&p->u.prefix,
							 node->p.prefixlen)];

			if (tmp_node) {
				node = tmp_node;
				continue;
			}

			/*
			 * There are no nodes in the direction where p should
			 * be. If
			 * node has a right child, then it must be greater than
			 * p.
			 */
			if (node->l_right)
				return node->l_right;

			/*
			 * No more children to follow, go upwards looking for
			 * the next
			 * node.
			 */
			return route_get_subtree_next(node);
		}

		/*
		 * Neither node prefix nor 'p' contains the other.
		 */
		cmp = route_table_prefix_iter_cmp(&node->p, p);
		if (cmp > 0) {

			/*
			 * Node follows p in iteration order. Return it.
			 */
			return node;
		}

		assert(cmp < 0);

		/*
		 * Node and the subtree under it come before prefix p in
		 * iteration order. Prefix p and its sub-tree are not present in
		 * the tree. Go upwards and find the first node that follows the
		 * subtree. That node will also succeed p.
		 */
		return route_get_subtree_next(node);
	}

	return NULL;
}

/**
 * route_table_get_next
 *
 * Find the node that occurs after the given prefix in order of
 * iteration.
 */
struct route_node *route_table_get_next(const struct route_table *table,
					union prefixconstptr pu)
{
	const struct prefix *p = pu.p;
	struct route_node *node;

	node = route_table_get_next_internal(table, p);
	if (node) {
		assert(route_table_prefix_iter_cmp(&node->p, p) > 0);
		route_lock_node(node);
	}
	return node;
}

/*
 * route_table_iter_init
 */
void route_table_iter_init(route_table_iter_t *iter, struct route_table *table)
{
	memset(iter, 0, sizeof(*iter));
	iter->state = RT_ITER_STATE_INIT;
	iter->table = table;
}

/*
 * route_table_iter_pause
 *
 * Pause an iteration over the table. This allows the iteration to be
 * resumed point after arbitrary additions/deletions from the table.
 * An iteration can be resumed by just calling route_table_iter_next()
 * on the iterator.
 */
void route_table_iter_pause(route_table_iter_t *iter)
{
	switch (iter->state) {

	case RT_ITER_STATE_INIT:
	case RT_ITER_STATE_PAUSED:
	case RT_ITER_STATE_DONE:
		return;

	case RT_ITER_STATE_ITERATING:

		/*
		 * Save the prefix that we are currently at. The next call to
		 * route_table_iter_next() will return the node after this
		 * prefix
		 * in the tree.
		 */
		prefix_copy(&iter->pause_prefix, &iter->current->p);
		route_unlock_node(iter->current);
		iter->current = NULL;
		iter->state = RT_ITER_STATE_PAUSED;
		return;

	default:
		assert(0);
	}
}

/*
 * route_table_iter_cleanup
 *
 * Release any resources held by the iterator.
 */
void route_table_iter_cleanup(route_table_iter_t *iter)
{
	if (iter->state == RT_ITER_STATE_ITERATING) {
		route_unlock_node(iter->current);
		iter->current = NULL;
	}
	assert(!iter->current);

	/*
	 * Set the state to RT_ITER_STATE_DONE to make any
	 * route_table_iter_next() calls on this iterator return NULL.
	 */
	iter->state = RT_ITER_STATE_DONE;
}<|MERGE_RESOLUTION|>--- conflicted
+++ resolved
@@ -317,27 +317,13 @@
 		inserted = hash_get(node->table->hash, new, hash_alloc_intern);
 		assert(inserted == new);
 
-<<<<<<< HEAD
-		if (prev_node) {
-			L(zlog_debug, "Link nodes [%s->%s]", pstr2, pstr);
-			set_link(prev_node, new);
-		} else {
-			L(zlog_debug, "New head: %s", pstr);
-=======
 		if (match)
 			set_link(match, new);
 		else
->>>>>>> 992ac51f
 			table->top = new;
 
-<<<<<<< HEAD
-		if ((prev_node = route_node_get(table, p)) == NULL) {
-			L(zlog_debug, "Create new route node for %s", new->p.prefixlen, p->prefixlen, pstr);
-			prev_node = new;
-=======
 		if (new->p.prefixlen != p->prefixlen) {
 			match = new;
->>>>>>> 992ac51f
 			new = route_node_set(table, p);
 			set_link(match, new);
 			table->count++;
@@ -358,12 +344,7 @@
 	assert(node->lock == 0);
 	assert(node->info == NULL);
 
-<<<<<<< HEAD
-	if (node->l_left && node->l_right) {
-		prefix2str(&node->p, pbuf, PREFIX2STR_BUFFER);
-=======
 	if (node->l_left && node->l_right)
->>>>>>> 992ac51f
 		return;
 
 	if (node->l_left)
