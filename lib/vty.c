/*
 * Virtual terminal [aka TeletYpe] interface routine.
 * Copyright (C) 1997, 98 Kunihiro Ishiguro
 *
 * This file is part of GNU Zebra.
 *
 * GNU Zebra is free software; you can redistribute it and/or modify it
 * under the terms of the GNU General Public License as published by the
 * Free Software Foundation; either version 2, or (at your option) any
 * later version.
 *
 * GNU Zebra is distributed in the hope that it will be useful, but
 * WITHOUT ANY WARRANTY; without even the implied warranty of
 * MERCHANTABILITY or FITNESS FOR A PARTICULAR PURPOSE.  See the GNU
 * General Public License for more details.
 *
 * You should have received a copy of the GNU General Public License along
 * with this program; see the file COPYING; if not, write to the Free Software
 * Foundation, Inc., 51 Franklin St, Fifth Floor, Boston, MA 02110-1301 USA
 */

#include <zebra.h>

#include "linklist.h"
#include "thread.h"
#include "buffer.h"
#include <lib/version.h>
#include "command.h"
#include "sockunion.h"
#include "memory.h"
#include "log.h"
#include "prefix.h"
#include "filter.h"
#include "vty.h"
#include "privs.h"
#include "network.h"
#include "libfrr.h"

#include <arpa/telnet.h>
#include <termios.h>

DEFINE_MTYPE_STATIC(LIB, VTY,         "VTY")
DEFINE_MTYPE_STATIC(LIB, VTY_OUT_BUF, "VTY output buffer")
DEFINE_MTYPE_STATIC(LIB, VTY_HIST,    "VTY history")

/* Vty events */
enum event
{
  VTY_SERV,
  VTY_READ,
  VTY_WRITE,
  VTY_TIMEOUT_RESET,
#ifdef VTYSH
  VTYSH_SERV,
  VTYSH_READ,
  VTYSH_WRITE
#endif /* VTYSH */
};

static void vty_event (enum event, int, struct vty *);

/* Extern host structure from command.c */
extern struct host host;

/* Vector which store each vty structure. */
static vector vtyvec;

/* Vty timeout value. */
static unsigned long vty_timeout_val = VTY_TIMEOUT_DEFAULT;

/* Vty access-class command */
static char *vty_accesslist_name = NULL;

/* Vty access-calss for IPv6. */
static char *vty_ipv6_accesslist_name = NULL;

/* VTY server thread. */
static vector Vvty_serv_thread;

/* Current directory. */
char *vty_cwd = NULL;

/* Configure lock. */
static int vty_config;
static int vty_config_is_lockless = 0;

/* Login password check. */
static int no_password_check = 0;

/* Integrated configuration file path */
char integrate_default[] = SYSCONFDIR INTEGRATE_DEFAULT_CONFIG;

static int do_log_commands = 0;

/* VTY standard output function. */
int
vty_out (struct vty *vty, const char *format, ...)
{
  va_list args;
  int len = 0;
  int size = 1024;
  char buf[1024];
  char *p = NULL;

  if (vty_shell (vty))
    {
      va_start (args, format);
      vprintf (format, args);
      va_end (args);
    }
  else
    {
      /* Try to write to initial buffer.  */
      va_start (args, format);
      len = vsnprintf (buf, sizeof(buf), format, args);
      va_end (args);

      /* Initial buffer is not enough.  */
      if (len < 0 || len >= size)
        {
          while (1)
            {
              if (len > -1)
                size = len + 1;
              else
                size = size * 2;

              p = XREALLOC (MTYPE_VTY_OUT_BUF, p, size);
              if (! p)
                return -1;

              va_start (args, format);
              len = vsnprintf (p, size, format, args);
              va_end (args);

              if (len > -1 && len < size)
                break;
            }
        }

      /* When initial buffer is enough to store all output.  */
      if (! p)
        p = buf;

      /* Pointer p must point out buffer. */
      if (vty->type != VTY_TERM)
        buffer_put (vty->obuf, (u_char *) p, len);
      else
        buffer_put_crlf (vty->obuf, (u_char *) p, len);

      /* If p is not different with buf, it is allocated buffer.  */
      if (p != buf)
        XFREE (MTYPE_VTY_OUT_BUF, p);
    }

  return len;
}

static int
vty_log_out (struct vty *vty, const char *level, const char *proto_str,
             const char *format, struct timestamp_control *ctl, va_list va)
{
  int ret;
  int len;
  char buf[1024];

  if (!ctl->already_rendered)
    {
      ctl->len = quagga_timestamp(ctl->precision, ctl->buf, sizeof(ctl->buf));
      ctl->already_rendered = 1;
    }
  if (ctl->len+1 >= sizeof(buf))
    return -1;
  memcpy(buf, ctl->buf, len = ctl->len);
  buf[len++] = ' ';
  buf[len] = '\0';

  if (level)
    ret = snprintf(buf+len, sizeof(buf)-len, "%s: %s: ", level, proto_str);
  else
    ret = snprintf(buf+len, sizeof(buf)-len, "%s: ", proto_str);
  if ((ret < 0) || ((size_t)(len += ret) >= sizeof(buf)))
    return -1;

  if (((ret = vsnprintf(buf+len, sizeof(buf)-len, format, va)) < 0) ||
      ((size_t)((len += ret)+2) > sizeof(buf)))
    return -1;

  buf[len++] = '\r';
  buf[len++] = '\n';

  if (write(vty->wfd, buf, len) < 0)
    {
      if (ERRNO_IO_RETRY(errno))
        /* Kernel buffer is full, probably too much debugging output, so just
           drop the data and ignore. */
        return -1;
      /* Fatal I/O error. */
      vty->monitor = 0; /* disable monitoring to avoid infinite recursion */
      zlog_warn("%s: write failed to vty client fd %d, closing: %s",
                __func__, vty->fd, safe_strerror(errno));
      buffer_reset(vty->obuf);
      /* cannot call vty_close, because a parent routine may still try
         to access the vty struct */
      vty->status = VTY_CLOSE;
      shutdown(vty->fd, SHUT_RDWR);
      return -1;
    }
  return 0;
}

/* Output current time to the vty. */
void
vty_time_print (struct vty *vty, int cr)
{
  char buf[QUAGGA_TIMESTAMP_LEN];

  if (quagga_timestamp(0, buf, sizeof(buf)) == 0)
    {
      zlog_info("quagga_timestamp error");
      return;
    }
  if (cr)
    vty_out (vty, "%s\n", buf);
  else
    vty_out (vty, "%s ", buf);

  return;
}

/* Say hello to vty interface. */
void
vty_hello (struct vty *vty)
{
  if (host.motdfile)
    {
      FILE *f;
      char buf[4096];

      f = fopen (host.motdfile, "r");
      if (f)
        {
          while (fgets (buf, sizeof (buf), f))
            {
              char *s;
              /* work backwards to ignore trailling isspace() */
              for (s = buf + strlen (buf); (s > buf) && isspace ((int)*(s - 1));
                   s--);
              *s = '\0';
              vty_out (vty, "%s\n", buf);
            }
          fclose (f);
        }
      else
        vty_out (vty, "MOTD file not found\n");
    }
  else if (host.motd)
    vty_out (vty, "%s", host.motd);
}

/* Put out prompt and wait input from user. */
static void
vty_prompt (struct vty *vty)
{
  struct utsname names;
  const char*hostname;

  if (vty->type == VTY_TERM)
    {
      hostname = host.name;
      if (!hostname)
        {
          uname (&names);
          hostname = names.nodename;
        }
      vty_out (vty, cmd_prompt (vty->node), hostname);
    }
}

/* Send WILL TELOPT_ECHO to remote server. */
static void
vty_will_echo (struct vty *vty)
{
  unsigned char cmd[] = { IAC, WILL, TELOPT_ECHO, '\0' };
  vty_out (vty, "%s", cmd);
}

/* Make suppress Go-Ahead telnet option. */
static void
vty_will_suppress_go_ahead (struct vty *vty)
{
  unsigned char cmd[] = { IAC, WILL, TELOPT_SGA, '\0' };
  vty_out (vty, "%s", cmd);
}

/* Make don't use linemode over telnet. */
static void
vty_dont_linemode (struct vty *vty)
{
  unsigned char cmd[] = { IAC, DONT, TELOPT_LINEMODE, '\0' };
  vty_out (vty, "%s", cmd);
}

/* Use window size. */
static void
vty_do_window_size (struct vty *vty)
{
  unsigned char cmd[] = { IAC, DO, TELOPT_NAWS, '\0' };
  vty_out (vty, "%s", cmd);
}

#if 0 /* Currently not used. */
/* Make don't use lflow vty interface. */
static void
vty_dont_lflow_ahead (struct vty *vty)
{
  unsigned char cmd[] = { IAC, DONT, TELOPT_LFLOW, '\0' };
  vty_out (vty, "%s", cmd);
}
#endif /* 0 */

/* Allocate new vty struct. */
struct vty *
vty_new ()
{
  struct vty *new = XCALLOC (MTYPE_VTY, sizeof (struct vty));

  new->obuf = buffer_new(0);    /* Use default buffer size. */
  new->buf = XCALLOC (MTYPE_VTY, VTY_BUFSIZ);
  new->error_buf = XCALLOC (MTYPE_VTY, VTY_BUFSIZ);
  new->max = VTY_BUFSIZ;

  return new;
}

/* Authentication of vty */
static void
vty_auth (struct vty *vty, char *buf)
{
  char *passwd = NULL;
  enum node_type next_node = 0;
  int fail;
  char *crypt (const char *, const char *);

  switch (vty->node)
    {
    case AUTH_NODE:
      if (host.encrypt)
        passwd = host.password_encrypt;
      else
        passwd = host.password;
      if (host.advanced)
        next_node = host.enable ? VIEW_NODE : ENABLE_NODE;
      else
        next_node = VIEW_NODE;
      break;
    case AUTH_ENABLE_NODE:
      if (host.encrypt)
        passwd = host.enable_encrypt;
      else
        passwd = host.enable;
      next_node = ENABLE_NODE;
      break;
    }

  if (passwd)
    {
      if (host.encrypt)
        fail = strcmp (crypt(buf, passwd), passwd);
      else
        fail = strcmp (buf, passwd);
    }
  else
    fail = 1;

  if (! fail)
    {
      vty->fail = 0;
      vty->node = next_node;    /* Success ! */
    }
  else
    {
      vty->fail++;
      if (vty->fail >= 3)
        {
          if (vty->node == AUTH_NODE)
            {
              vty_out (vty, "%% Bad passwords, too many failures!\n");
              vty->status = VTY_CLOSE;
            }
          else
            {
              /* AUTH_ENABLE_NODE */
              vty->fail = 0;
              vty_out (vty, "%% Bad enable passwords, too many failures!\n");
	      vty->status = VTY_CLOSE;
            }
        }
    }
}

/* Command execution over the vty interface. */
static int
vty_command (struct vty *vty, char *buf)
{
  int ret;
  vector vline;
  const char *protocolname;
  char *cp = NULL;

  /*
   * Log non empty command lines
   */
  if (do_log_commands)
    cp = buf;
  if (cp != NULL)
    {
      /* Skip white spaces. */
      while (isspace ((int) *cp) && *cp != '\0')
        cp++;
    }
  if (cp != NULL && *cp != '\0')
    {
      unsigned i;
      char      vty_str[VTY_BUFSIZ];
      char        prompt_str[VTY_BUFSIZ];

      /* format the base vty info */
      snprintf(vty_str, sizeof(vty_str), "vty[??]@%s", vty->address);
      if (vty)
        for (i = 0; i < vector_active (vtyvec); i++)
          if (vty == vector_slot (vtyvec, i))
            {
              snprintf(vty_str, sizeof(vty_str), "vty[%d]@%s",
                                                 i, vty->address);
              break;
            }

      /* format the prompt */
      snprintf(prompt_str, sizeof(prompt_str), cmd_prompt (vty->node), vty_str);

      /* now log the command */
      zlog_err("%s%s", prompt_str, buf);
    }
  /* Split readline string up into the vector */
  vline = cmd_make_strvec (buf);

  if (vline == NULL)
    return CMD_SUCCESS;

#ifdef CONSUMED_TIME_CHECK
  {
    RUSAGE_T before;
    RUSAGE_T after;
    unsigned long realtime, cputime;

    GETRUSAGE(&before);
#endif /* CONSUMED_TIME_CHECK */

  ret = cmd_execute_command (vline, vty, NULL, 0);

  /* Get the name of the protocol if any */
  protocolname = frr_protoname;

#ifdef CONSUMED_TIME_CHECK
    GETRUSAGE(&after);
    if ((realtime = thread_consumed_time(&after, &before, &cputime)) >
        CONSUMED_TIME_CHECK)
      /* Warn about CPU hog that must be fixed. */
      zlog_warn("SLOW COMMAND: command took %lums (cpu time %lums): %s",
                realtime/1000, cputime/1000, buf);
  }
#endif /* CONSUMED_TIME_CHECK */

  if (ret != CMD_SUCCESS)
    switch (ret)
      {
      case CMD_WARNING:
        if (vty->type == VTY_FILE)
          vty_out (vty, "Warning...\n");
        break;
      case CMD_ERR_AMBIGUOUS:
        vty_out (vty, "%% Ambiguous command.\n");
        break;
      case CMD_ERR_NO_MATCH:
        vty_out (vty, "%% [%s] Unknown command: %s\n", protocolname, buf);
        break;
      case CMD_ERR_INCOMPLETE:
        vty_out (vty, "%% Command incomplete.\n");
        break;
      }
  cmd_free_strvec (vline);

  return ret;
}

static const char telnet_backward_char = 0x08;
static const char telnet_space_char = ' ';

/* Basic function to write buffer to vty. */
static void
vty_write (struct vty *vty, const char *buf, size_t nbytes)
{
  if ((vty->node == AUTH_NODE) || (vty->node == AUTH_ENABLE_NODE))
    return;

  /* Should we do buffering here ?  And make vty_flush (vty) ? */
  buffer_put (vty->obuf, buf, nbytes);
}

/* Basic function to insert character into vty. */
static void
vty_self_insert (struct vty *vty, char c)
{
  int i;
  int length;

  if (vty->length + 1 >= VTY_BUFSIZ)
    return;

  length = vty->length - vty->cp;
  memmove (&vty->buf[vty->cp + 1], &vty->buf[vty->cp], length);
  vty->buf[vty->cp] = c;

  vty_write (vty, &vty->buf[vty->cp], length + 1);
  for (i = 0; i < length; i++)
    vty_write (vty, &telnet_backward_char, 1);

  vty->cp++;
  vty->length++;

  vty->buf[vty->length] = '\0';
}

/* Self insert character 'c' in overwrite mode. */
static void
vty_self_insert_overwrite (struct vty *vty, char c)
{
  if (vty->cp == vty->length)
    {
      vty_self_insert (vty, c);
      return;
    }

  vty->buf[vty->cp++] = c;
  vty_write (vty, &c, 1);
}

/**
 * Insert a string into vty->buf at the current cursor position.
 *
 * If the resultant string would be larger than VTY_BUFSIZ it is
 * truncated to fit.
 */
static void
vty_insert_word_overwrite (struct vty *vty, char *str)
{
  if (vty->cp == VTY_BUFSIZ)
    return;

  size_t nwrite = MIN ((int) strlen (str), VTY_BUFSIZ - vty->cp - 1);
  memcpy (&vty->buf[vty->cp], str, nwrite);
  vty->cp += nwrite;
  vty->length = MAX (vty->cp, vty->length);
  vty->buf[vty->length] = '\0';
  vty_write (vty, str, nwrite);
}

/* Forward character. */
static void
vty_forward_char (struct vty *vty)
{
  if (vty->cp < vty->length)
    {
      vty_write (vty, &vty->buf[vty->cp], 1);
      vty->cp++;
    }
}

/* Backward character. */
static void
vty_backward_char (struct vty *vty)
{
  if (vty->cp > 0)
    {
      vty->cp--;
      vty_write (vty, &telnet_backward_char, 1);
    }
}

/* Move to the beginning of the line. */
static void
vty_beginning_of_line (struct vty *vty)
{
  while (vty->cp)
    vty_backward_char (vty);
}

/* Move to the end of the line. */
static void
vty_end_of_line (struct vty *vty)
{
  while (vty->cp < vty->length)
    vty_forward_char (vty);
}

static void vty_kill_line_from_beginning (struct vty *);
static void vty_redraw_line (struct vty *);

/* Print command line history.  This function is called from
   vty_next_line and vty_previous_line. */
static void
vty_history_print (struct vty *vty)
{
  int length;

  vty_kill_line_from_beginning (vty);

  /* Get previous line from history buffer */
  length = strlen (vty->hist[vty->hp]);
  memcpy (vty->buf, vty->hist[vty->hp], length);
  vty->cp = vty->length = length;
  vty->buf[vty->length] = '\0';

  /* Redraw current line */
  vty_redraw_line (vty);
}

/* Show next command line history. */
static void
vty_next_line (struct vty *vty)
{
  int try_index;

  if (vty->hp == vty->hindex)
    return;

  /* Try is there history exist or not. */
  try_index = vty->hp;
  if (try_index == (VTY_MAXHIST - 1))
    try_index = 0;
  else
    try_index++;

  /* If there is not history return. */
  if (vty->hist[try_index] == NULL)
    return;
  else
    vty->hp = try_index;

  vty_history_print (vty);
}

/* Show previous command line history. */
static void
vty_previous_line (struct vty *vty)
{
  int try_index;

  try_index = vty->hp;
  if (try_index == 0)
    try_index = VTY_MAXHIST - 1;
  else
    try_index--;

  if (vty->hist[try_index] == NULL)
    return;
  else
    vty->hp = try_index;

  vty_history_print (vty);
}

/* This function redraw all of the command line character. */
static void
vty_redraw_line (struct vty *vty)
{
  vty_write (vty, vty->buf, vty->length);
  vty->cp = vty->length;
}

/* Forward word. */
static void
vty_forward_word (struct vty *vty)
{
  while (vty->cp != vty->length && vty->buf[vty->cp] != ' ')
    vty_forward_char (vty);

  while (vty->cp != vty->length && vty->buf[vty->cp] == ' ')
    vty_forward_char (vty);
}

/* Backward word without skipping training space. */
static void
vty_backward_pure_word (struct vty *vty)
{
  while (vty->cp > 0 && vty->buf[vty->cp - 1] != ' ')
    vty_backward_char (vty);
}

/* Backward word. */
static void
vty_backward_word (struct vty *vty)
{
  while (vty->cp > 0 && vty->buf[vty->cp - 1] == ' ')
    vty_backward_char (vty);

  while (vty->cp > 0 && vty->buf[vty->cp - 1] != ' ')
    vty_backward_char (vty);
}

/* When '^D' is typed at the beginning of the line we move to the down
   level. */
static void
vty_down_level (struct vty *vty)
{
  vty_out (vty, "\n");
  cmd_exit (vty);
  vty_prompt (vty);
  vty->cp = 0;
}

/* When '^Z' is received from vty, move down to the enable mode. */
static void
vty_end_config (struct vty *vty)
{
  vty_out (vty, "\n");

  switch (vty->node)
    {
    case VIEW_NODE:
    case ENABLE_NODE:
      /* Nothing to do. */
      break;
    case CONFIG_NODE:
    case INTERFACE_NODE:
    case ZEBRA_NODE:
    case RIP_NODE:
    case RIPNG_NODE:
    case EIGRP_NODE:
    case BGP_NODE:
    case BGP_VPNV4_NODE:
    case BGP_VPNV6_NODE:
    case BGP_VRF_POLICY_NODE:
    case BGP_VNC_DEFAULTS_NODE:
    case BGP_VNC_NVE_GROUP_NODE:
    case BGP_VNC_L2_GROUP_NODE:
    case BGP_IPV4_NODE:
    case BGP_IPV4M_NODE:
    case BGP_IPV4L_NODE:
    case BGP_IPV6_NODE:
    case BGP_IPV6M_NODE:
    case BGP_EVPN_NODE:
    case BGP_IPV6L_NODE:
    case RMAP_NODE:
    case OSPF_NODE:
    case OSPF6_NODE:
    case LDP_NODE:
    case LDP_IPV4_NODE:
    case LDP_IPV6_NODE:
    case LDP_IPV4_IFACE_NODE:
    case LDP_IPV6_IFACE_NODE:
    case LDP_L2VPN_NODE:
    case LDP_PSEUDOWIRE_NODE:
    case ISIS_NODE:
    case KEYCHAIN_NODE:
    case KEYCHAIN_KEY_NODE:
    case MASC_NODE:
    case PIM_NODE:
    case VTY_NODE:
      vty_config_unlock (vty);
      vty->node = ENABLE_NODE;
      break;
    default:
      /* Unknown node, we have to ignore it. */
      break;
    }

  vty_prompt (vty);
  vty->cp = 0;
}

/* Delete a charcter at the current point. */
static void
vty_delete_char (struct vty *vty)
{
  int i;
  int size;

  if (vty->length == 0)
    {
      vty_down_level (vty);
      return;
    }

  if (vty->cp == vty->length)
    return;                     /* completion need here? */

  size = vty->length - vty->cp;

  vty->length--;
  memmove (&vty->buf[vty->cp], &vty->buf[vty->cp + 1], size - 1);
  vty->buf[vty->length] = '\0';

  if (vty->node == AUTH_NODE || vty->node == AUTH_ENABLE_NODE)
    return;

  vty_write (vty, &vty->buf[vty->cp], size - 1);
  vty_write (vty, &telnet_space_char, 1);

  for (i = 0; i < size; i++)
    vty_write (vty, &telnet_backward_char, 1);
}

/* Delete a character before the point. */
static void
vty_delete_backward_char (struct vty *vty)
{
  if (vty->cp == 0)
    return;

  vty_backward_char (vty);
  vty_delete_char (vty);
}

/* Kill rest of line from current point. */
static void
vty_kill_line (struct vty *vty)
{
  int i;
  int size;

  size = vty->length - vty->cp;

  if (size == 0)
    return;

  for (i = 0; i < size; i++)
    vty_write (vty, &telnet_space_char, 1);
  for (i = 0; i < size; i++)
    vty_write (vty, &telnet_backward_char, 1);

  memset (&vty->buf[vty->cp], 0, size);
  vty->length = vty->cp;
}

/* Kill line from the beginning. */
static void
vty_kill_line_from_beginning (struct vty *vty)
{
  vty_beginning_of_line (vty);
  vty_kill_line (vty);
}

/* Delete a word before the point. */
static void
vty_forward_kill_word (struct vty *vty)
{
  while (vty->cp != vty->length && vty->buf[vty->cp] == ' ')
    vty_delete_char (vty);
  while (vty->cp != vty->length && vty->buf[vty->cp] != ' ')
    vty_delete_char (vty);
}

/* Delete a word before the point. */
static void
vty_backward_kill_word (struct vty *vty)
{
  while (vty->cp > 0 && vty->buf[vty->cp - 1] == ' ')
    vty_delete_backward_char (vty);
  while (vty->cp > 0 && vty->buf[vty->cp - 1] != ' ')
    vty_delete_backward_char (vty);
}

/* Transpose chars before or at the point. */
static void
vty_transpose_chars (struct vty *vty)
{
  char c1, c2;

  /* If length is short or point is near by the beginning of line then
     return. */
  if (vty->length < 2 || vty->cp < 1)
    return;

  /* In case of point is located at the end of the line. */
  if (vty->cp == vty->length)
    {
      c1 = vty->buf[vty->cp - 1];
      c2 = vty->buf[vty->cp - 2];

      vty_backward_char (vty);
      vty_backward_char (vty);
      vty_self_insert_overwrite (vty, c1);
      vty_self_insert_overwrite (vty, c2);
    }
  else
    {
      c1 = vty->buf[vty->cp];
      c2 = vty->buf[vty->cp - 1];

      vty_backward_char (vty);
      vty_self_insert_overwrite (vty, c1);
      vty_self_insert_overwrite (vty, c2);
    }
}

/* Do completion at vty interface. */
static void
vty_complete_command (struct vty *vty)
{
  int i;
  int ret;
  char **matched = NULL;
  vector vline;

  if (vty->node == AUTH_NODE || vty->node == AUTH_ENABLE_NODE)
    return;

  vline = cmd_make_strvec (vty->buf);
  if (vline == NULL)
    return;

  /* In case of 'help \t'. */
  if (isspace ((int) vty->buf[vty->length - 1]))
    vector_set (vline, NULL);

  matched = cmd_complete_command (vline, vty, &ret);

  cmd_free_strvec (vline);

  vty_out (vty, "\n");
  switch (ret)
    {
    case CMD_ERR_AMBIGUOUS:
      vty_out (vty, "%% Ambiguous command.\n");
      vty_prompt (vty);
      vty_redraw_line (vty);
      break;
    case CMD_ERR_NO_MATCH:
      /* vty_out (vty, "%% There is no matched command.\n"); */
      vty_prompt (vty);
      vty_redraw_line (vty);
      break;
    case CMD_COMPLETE_FULL_MATCH:
      if (!matched[0])
        {
          /* 2016-11-28 equinox -- need to debug, SEGV here */
          vty_out (vty, "%% CLI BUG: FULL_MATCH with NULL str\n");
          vty_prompt (vty);
          vty_redraw_line (vty);
          break;
        }
      vty_prompt (vty);
      vty_redraw_line (vty);
      vty_backward_pure_word (vty);
      vty_insert_word_overwrite (vty, matched[0]);
      vty_self_insert (vty, ' ');
      XFREE (MTYPE_COMPLETION, matched[0]);
      break;
    case CMD_COMPLETE_MATCH:
      vty_prompt (vty);
      vty_redraw_line (vty);
      vty_backward_pure_word (vty);
      vty_insert_word_overwrite (vty, matched[0]);
      XFREE (MTYPE_COMPLETION, matched[0]);
      break;
    case CMD_COMPLETE_LIST_MATCH:
      for (i = 0; matched[i] != NULL; i++)
        {
          if (i != 0 && ((i % 6) == 0))
            vty_out (vty, "\n");
          vty_out (vty, "%-10s ", matched[i]);
          XFREE (MTYPE_COMPLETION, matched[i]);
        }
      vty_out (vty, "\n");

      vty_prompt (vty);
      vty_redraw_line (vty);
      break;
    case CMD_ERR_NOTHING_TODO:
      vty_prompt (vty);
      vty_redraw_line (vty);
      break;
    default:
      break;
    }
  if (matched)
    XFREE (MTYPE_TMP, matched);
}

static void
vty_describe_fold (struct vty *vty, int cmd_width,
                   unsigned int desc_width, struct cmd_token *token)
{
  char *buf;
  const char *cmd, *p;
  int pos;

  cmd = token->text;

  if (desc_width <= 0)
    {
      vty_out (vty, "  %-*s  %s\n", cmd_width, cmd, token->desc);
      return;
    }

  buf = XCALLOC (MTYPE_TMP, strlen (token->desc) + 1);

  for (p = token->desc; strlen (p) > desc_width; p += pos + 1)
    {
      for (pos = desc_width; pos > 0; pos--)
      if (*(p + pos) == ' ')
        break;

      if (pos == 0)
      break;

      strncpy (buf, p, pos);
      buf[pos] = '\0';
      vty_out (vty, "  %-*s  %s\n", cmd_width, cmd, buf);

      cmd = "";
    }

  vty_out (vty, "  %-*s  %s\n", cmd_width, cmd, p);

  XFREE (MTYPE_TMP, buf);
}

/* Describe matched command function. */
static void
vty_describe_command (struct vty *vty)
{
  int ret;
  vector vline;
  vector describe;
  unsigned int i, width, desc_width;
  struct cmd_token *token, *token_cr = NULL;

  vline = cmd_make_strvec (vty->buf);

  /* In case of '> ?'. */
  if (vline == NULL)
    {
      vline = vector_init (1);
      vector_set (vline, NULL);
    }
  else
    if (isspace ((int) vty->buf[vty->length - 1]))
      vector_set (vline, NULL);

  describe = cmd_describe_command (vline, vty, &ret);

  vty_out (vty, "\n");

  /* Ambiguous error. */
  switch (ret)
    {
    case CMD_ERR_AMBIGUOUS:
      vty_out (vty, "%% Ambiguous command.\n");
      goto out;
      break;
    case CMD_ERR_NO_MATCH:
      vty_out (vty, "%% There is no matched command.\n");
      goto out;
      break;
    }

  /* Get width of command string. */
  width = 0;
  for (i = 0; i < vector_active (describe); i++)
    if ((token = vector_slot (describe, i)) != NULL)
      {
        unsigned int len;

        if (token->text[0] == '\0')
          continue;

        len = strlen (token->text);

        if (width < len)
          width = len;
      }

  /* Get width of description string. */
  desc_width = vty->width - (width + 6);

  /* Print out description. */
  for (i = 0; i < vector_active (describe); i++)
    if ((token = vector_slot (describe, i)) != NULL)
      {
        if (token->text[0] == '\0')
          continue;

        if (strcmp (token->text, CMD_CR_TEXT) == 0)
          {
            token_cr = token;
            continue;
          }

        if (!token->desc)
          vty_out (vty, "  %-s\n",
                   token->text);
        else if (desc_width >= strlen (token->desc))
          vty_out (vty, "  %-*s  %s\n", width,
                   token->text,
                   token->desc);
        else
          vty_describe_fold (vty, width, desc_width, token);

        if (IS_VARYING_TOKEN(token->type))
          {
            const char *ref = vector_slot(vline, vector_active(vline) - 1);

            vector varcomps = vector_init (VECTOR_MIN_SIZE);
            cmd_variable_complete (token, ref, varcomps);

            if (vector_active (varcomps) > 0)
              {
<<<<<<< HEAD
                vty_out(vty, "     ");
                for (size_t j = 0; j < vector_active (varcomps); j++)
                  {
                    char *item = vector_slot (varcomps, j);
                    vty_out(vty, " %s", item);
                    XFREE(MTYPE_COMPLETION, item);
                  }
                vty_out (vty, "\n");
=======
                char *ac = cmd_variable_comp2str(varcomps, vty->width, VTYNL);
                vty_outln(vty, "%s", ac);
                XFREE(MTYPE_TMP, ac);
>>>>>>> 444d4d3b
              }

            vector_free(varcomps);
          }
#if 0
        vty_out (vty, "  %-*s %s\n", width
                 desc->cmd[0] == '.' ? desc->cmd + 1 : desc->cmd,
                 desc->str ? desc->str : "");
#endif /* 0 */
      }

  if ((token = token_cr))
    {
      if (!token->desc)
        vty_out (vty, "  %-s\n",
                 token->text);
      else if (desc_width >= strlen (token->desc))
        vty_out (vty, "  %-*s  %s\n", width,
                 token->text,
                 token->desc);
      else
        vty_describe_fold (vty, width, desc_width, token);
    }

out:
  cmd_free_strvec (vline);
  if (describe)
    vector_free (describe);

  vty_prompt (vty);
  vty_redraw_line (vty);
}

static void
vty_clear_buf (struct vty *vty)
{
  memset (vty->buf, 0, vty->max);
}

/* ^C stop current input and do not add command line to the history. */
static void
vty_stop_input (struct vty *vty)
{
  vty->cp = vty->length = 0;
  vty_clear_buf (vty);
  vty_out (vty, "\n");

  switch (vty->node)
    {
    case VIEW_NODE:
    case ENABLE_NODE:
      /* Nothing to do. */
      break;
    case CONFIG_NODE:
    case INTERFACE_NODE:
    case ZEBRA_NODE:
    case RIP_NODE:
    case RIPNG_NODE:
    case EIGRP_NODE:
    case BGP_NODE:
    case RMAP_NODE:
    case OSPF_NODE:
    case OSPF6_NODE:
    case LDP_NODE:
    case LDP_IPV4_NODE:
    case LDP_IPV6_NODE:
    case LDP_IPV4_IFACE_NODE:
    case LDP_IPV6_IFACE_NODE:
    case LDP_L2VPN_NODE:
    case LDP_PSEUDOWIRE_NODE:
    case ISIS_NODE:
    case KEYCHAIN_NODE:
    case KEYCHAIN_KEY_NODE:
    case MASC_NODE:
    case PIM_NODE:
    case VTY_NODE:
      vty_config_unlock (vty);
      vty->node = ENABLE_NODE;
      break;
    default:
      /* Unknown node, we have to ignore it. */
      break;
    }
  vty_prompt (vty);

  /* Set history pointer to the latest one. */
  vty->hp = vty->hindex;
}

/* Add current command line to the history buffer. */
static void
vty_hist_add (struct vty *vty)
{
  int index;

  if (vty->length == 0)
    return;

  index = vty->hindex ? vty->hindex - 1 : VTY_MAXHIST - 1;

  /* Ignore the same string as previous one. */
  if (vty->hist[index])
    if (strcmp (vty->buf, vty->hist[index]) == 0)
      {
      vty->hp = vty->hindex;
      return;
      }

  /* Insert history entry. */
  if (vty->hist[vty->hindex])
    XFREE (MTYPE_VTY_HIST, vty->hist[vty->hindex]);
  vty->hist[vty->hindex] = XSTRDUP (MTYPE_VTY_HIST, vty->buf);

  /* History index rotation. */
  vty->hindex++;
  if (vty->hindex == VTY_MAXHIST)
    vty->hindex = 0;

  vty->hp = vty->hindex;
}

/* #define TELNET_OPTION_DEBUG */

/* Get telnet window size. */
static int
vty_telnet_option (struct vty *vty, unsigned char *buf, int nbytes)
{
#ifdef TELNET_OPTION_DEBUG
  int i;

  for (i = 0; i < nbytes; i++)
    {
      switch (buf[i])
        {
        case IAC:
          vty_out (vty, "IAC ");
          break;
        case WILL:
          vty_out (vty, "WILL ");
          break;
        case WONT:
          vty_out (vty, "WONT ");
          break;
        case DO:
          vty_out (vty, "DO ");
          break;
        case DONT:
          vty_out (vty, "DONT ");
          break;
        case SB:
          vty_out (vty, "SB ");
          break;
        case SE:
          vty_out (vty, "SE ");
          break;
        case TELOPT_ECHO:
          vty_out (vty, "TELOPT_ECHO \n");
          break;
        case TELOPT_SGA:
          vty_out (vty, "TELOPT_SGA \n");
          break;
        case TELOPT_NAWS:
          vty_out (vty, "TELOPT_NAWS \n");
          break;
        default:
          vty_out (vty, "%x ", buf[i]);
          break;
        }
    }
  vty_out (vty, "\n");

#endif /* TELNET_OPTION_DEBUG */

  switch (buf[0])
    {
    case SB:
      vty->sb_len = 0;
      vty->iac_sb_in_progress = 1;
      return 0;
      break;
    case SE:
      {
        if (!vty->iac_sb_in_progress)
          return 0;

        if ((vty->sb_len == 0) || (vty->sb_buf[0] == '\0'))
          {
            vty->iac_sb_in_progress = 0;
            return 0;
          }
        switch (vty->sb_buf[0])
          {
          case TELOPT_NAWS:
            if (vty->sb_len != TELNET_NAWS_SB_LEN)
              zlog_warn("RFC 1073 violation detected: telnet NAWS option "
                        "should send %d characters, but we received %lu",
                        TELNET_NAWS_SB_LEN, (u_long)vty->sb_len);
            else if (sizeof(vty->sb_buf) < TELNET_NAWS_SB_LEN)
              zlog_err("Bug detected: sizeof(vty->sb_buf) %lu < %d, "
                       "too small to handle the telnet NAWS option",
                       (u_long)sizeof(vty->sb_buf), TELNET_NAWS_SB_LEN);
            else
              {
                vty->width = ((vty->sb_buf[1] << 8)|vty->sb_buf[2]);
                vty->height = ((vty->sb_buf[3] << 8)|vty->sb_buf[4]);
#ifdef TELNET_OPTION_DEBUG
                vty_out (vty, "TELNET NAWS window size negotiation completed: "
                              "width %d, height %d\n",
                        vty->width, vty->height);
#endif
              }
            break;
          }
        vty->iac_sb_in_progress = 0;
        return 0;
        break;
      }
    default:
      break;
    }
  return 1;
}

/* Execute current command line. */
static int
vty_execute (struct vty *vty)
{
  int ret;

  ret = CMD_SUCCESS;

  switch (vty->node)
    {
    case AUTH_NODE:
    case AUTH_ENABLE_NODE:
      vty_auth (vty, vty->buf);
      break;
    default:
      ret = vty_command (vty, vty->buf);
      if (vty->type == VTY_TERM)
        vty_hist_add (vty);
      break;
    }

  /* Clear command line buffer. */
  vty->cp = vty->length = 0;
  vty_clear_buf (vty);

  if (vty->status != VTY_CLOSE )
    vty_prompt (vty);

  return ret;
}

#define CONTROL(X)  ((X) - '@')
#define VTY_NORMAL     0
#define VTY_PRE_ESCAPE 1
#define VTY_ESCAPE     2

/* Escape character command map. */
static void
vty_escape_map (unsigned char c, struct vty *vty)
{
  switch (c)
    {
    case ('A'):
      vty_previous_line (vty);
      break;
    case ('B'):
      vty_next_line (vty);
      break;
    case ('C'):
      vty_forward_char (vty);
      break;
    case ('D'):
      vty_backward_char (vty);
      break;
    default:
      break;
    }

  /* Go back to normal mode. */
  vty->escape = VTY_NORMAL;
}

/* Quit print out to the buffer. */
static void
vty_buffer_reset (struct vty *vty)
{
  buffer_reset (vty->obuf);
  vty_prompt (vty);
  vty_redraw_line (vty);
}

/* Read data via vty socket. */
static int
vty_read (struct thread *thread)
{
  int i;
  int nbytes;
  unsigned char buf[VTY_READ_BUFSIZ];

  int vty_sock = THREAD_FD (thread);
  struct vty *vty = THREAD_ARG (thread);
  vty->t_read = NULL;

  /* Read raw data from socket */
  if ((nbytes = read (vty->fd, buf, VTY_READ_BUFSIZ)) <= 0)
    {
      if (nbytes < 0)
        {
          if (ERRNO_IO_RETRY(errno))
            {
              vty_event (VTY_READ, vty_sock, vty);
              return 0;
            }
          vty->monitor = 0; /* disable monitoring to avoid infinite recursion */
          zlog_warn("%s: read error on vty client fd %d, closing: %s",
                    __func__, vty->fd, safe_strerror(errno));
          buffer_reset(vty->obuf);
        }
      vty->status = VTY_CLOSE;
    }

  for (i = 0; i < nbytes; i++)
    {
      if (buf[i] == IAC)
        {
          if (!vty->iac)
            {
              vty->iac = 1;
              continue;
            }
          else
            {
              vty->iac = 0;
            }
        }

      if (vty->iac_sb_in_progress && !vty->iac)
        {
            if (vty->sb_len < sizeof(vty->sb_buf))
              vty->sb_buf[vty->sb_len] = buf[i];
            vty->sb_len++;
            continue;
        }

      if (vty->iac)
        {
          /* In case of telnet command */
          int ret = 0;
          ret = vty_telnet_option (vty, buf + i, nbytes - i);
          vty->iac = 0;
          i += ret;
          continue;
        }


      if (vty->status == VTY_MORE)
        {
          switch (buf[i])
            {
            case CONTROL('C'):
            case 'q':
            case 'Q':
              vty_buffer_reset (vty);
              break;
#if 0 /* More line does not work for "show ip bgp".  */
            case '\n':
            case '\r':
              vty->status = VTY_MORELINE;
              break;
#endif
            default:
              break;
            }
          continue;
        }

      /* Escape character. */
      if (vty->escape == VTY_ESCAPE)
        {
          vty_escape_map (buf[i], vty);
          continue;
        }

      /* Pre-escape status. */
      if (vty->escape == VTY_PRE_ESCAPE)
        {
          switch (buf[i])
            {
            case '[':
              vty->escape = VTY_ESCAPE;
              break;
            case 'b':
              vty_backward_word (vty);
              vty->escape = VTY_NORMAL;
              break;
            case 'f':
              vty_forward_word (vty);
              vty->escape = VTY_NORMAL;
              break;
            case 'd':
              vty_forward_kill_word (vty);
              vty->escape = VTY_NORMAL;
              break;
            case CONTROL('H'):
            case 0x7f:
              vty_backward_kill_word (vty);
              vty->escape = VTY_NORMAL;
              break;
            default:
              vty->escape = VTY_NORMAL;
              break;
            }
          continue;
        }

      switch (buf[i])
        {
        case CONTROL('A'):
          vty_beginning_of_line (vty);
          break;
        case CONTROL('B'):
          vty_backward_char (vty);
          break;
        case CONTROL('C'):
          vty_stop_input (vty);
          break;
        case CONTROL('D'):
          vty_delete_char (vty);
          break;
        case CONTROL('E'):
          vty_end_of_line (vty);
          break;
        case CONTROL('F'):
          vty_forward_char (vty);
          break;
        case CONTROL('H'):
        case 0x7f:
          vty_delete_backward_char (vty);
          break;
        case CONTROL('K'):
          vty_kill_line (vty);
          break;
        case CONTROL('N'):
          vty_next_line (vty);
          break;
        case CONTROL('P'):
          vty_previous_line (vty);
          break;
        case CONTROL('T'):
          vty_transpose_chars (vty);
          break;
        case CONTROL('U'):
          vty_kill_line_from_beginning (vty);
          break;
        case CONTROL('W'):
          vty_backward_kill_word (vty);
          break;
        case CONTROL('Z'):
          vty_end_config (vty);
          break;
        case '\n':
        case '\r':
          vty_out (vty, "\n");
          vty_execute (vty);
          break;
        case '\t':
          vty_complete_command (vty);
          break;
        case '?':
          if (vty->node == AUTH_NODE || vty->node == AUTH_ENABLE_NODE)
            vty_self_insert (vty, buf[i]);
          else
            vty_describe_command (vty);
          break;
        case '\033':
          if (i + 1 < nbytes && buf[i + 1] == '[')
            {
              vty->escape = VTY_ESCAPE;
              i++;
            }
          else
            vty->escape = VTY_PRE_ESCAPE;
          break;
        default:
          if (buf[i] > 31 && buf[i] < 127)
            vty_self_insert (vty, buf[i]);
          break;
        }
    }

  /* Check status. */
  if (vty->status == VTY_CLOSE)
    vty_close (vty);
  else
    {
      vty_event (VTY_WRITE, vty->wfd, vty);
      vty_event (VTY_READ, vty_sock, vty);
    }
  return 0;
}

/* Flush buffer to the vty. */
static int
vty_flush (struct thread *thread)
{
  int erase;
  buffer_status_t flushrc;
  int vty_sock = THREAD_FD (thread);
  struct vty *vty = THREAD_ARG (thread);

  vty->t_write = NULL;

  /* Tempolary disable read thread. */
  if ((vty->lines == 0) && vty->t_read)
    {
      thread_cancel (vty->t_read);
      vty->t_read = NULL;
    }

  /* Function execution continue. */
  erase = ((vty->status == VTY_MORE || vty->status == VTY_MORELINE));

  /* N.B. if width is 0, that means we don't know the window size. */
  if ((vty->lines == 0) || (vty->width == 0) || (vty->height == 0))
    flushrc = buffer_flush_available(vty->obuf, vty_sock);
  else if (vty->status == VTY_MORELINE)
    flushrc = buffer_flush_window(vty->obuf, vty_sock, vty->width,
                                  1, erase, 0);
  else
    flushrc = buffer_flush_window(vty->obuf, vty_sock, vty->width,
                                  vty->lines >= 0 ? vty->lines :
                                                    vty->height,
                                  erase, 0);
  switch (flushrc)
    {
    case BUFFER_ERROR:
      vty->monitor = 0; /* disable monitoring to avoid infinite recursion */
      zlog_warn("buffer_flush failed on vty client fd %d, closing",
                vty->fd);
      buffer_reset(vty->obuf);
      vty_close(vty);
      return 0;
    case BUFFER_EMPTY:
      if (vty->status == VTY_CLOSE)
        vty_close (vty);
      else
        {
          vty->status = VTY_NORMAL;
          if (vty->lines == 0)
            vty_event (VTY_READ, vty_sock, vty);
        }
      break;
    case BUFFER_PENDING:
      /* There is more data waiting to be written. */
      vty->status = VTY_MORE;
      if (vty->lines == 0)
        vty_event (VTY_WRITE, vty_sock, vty);
      break;
    }

  return 0;
}

/* allocate and initialise vty */
static struct vty *
vty_new_init (int vty_sock)
{
  struct vty *vty;

  vty = vty_new ();
  vty->fd = vty_sock;
  vty->wfd = vty_sock;
  vty->type = VTY_TERM;
  vty->node = AUTH_NODE;
  vty->fail = 0;
  vty->cp = 0;
  vty_clear_buf (vty);
  vty->length = 0;
  memset (vty->hist, 0, sizeof (vty->hist));
  vty->hp = 0;
  vty->hindex = 0;
  vector_set_index (vtyvec, vty_sock, vty);
  vty->status = VTY_NORMAL;
  vty->lines = -1;
  vty->iac = 0;
  vty->iac_sb_in_progress = 0;
  vty->sb_len = 0;

  return vty;
}

/* Create new vty structure. */
static struct vty *
vty_create (int vty_sock, union sockunion *su)
{
  char buf[SU_ADDRSTRLEN];
  struct vty *vty;

  sockunion2str(su, buf, SU_ADDRSTRLEN);

  /* Allocate new vty structure and set up default values. */
  vty = vty_new_init (vty_sock);

  /* configurable parameters not part of basic init */
  vty->v_timeout = vty_timeout_val;
  strcpy (vty->address, buf);
  if (no_password_check)
    {
      if (host.advanced)
        vty->node = ENABLE_NODE;
      else
        vty->node = VIEW_NODE;
    }
  if (host.lines >= 0)
    vty->lines = host.lines;

  if (! no_password_check)
    {
      /* Vty is not available if password isn't set. */
      if (host.password == NULL && host.password_encrypt == NULL)
        {
          vty_out (vty, "Vty password is not set.\n");
          vty->status = VTY_CLOSE;
          vty_close (vty);
          return NULL;
        }
    }

  /* Say hello to the world. */
  vty_hello (vty);
  if (! no_password_check)
    vty_out (vty, "\nUser Access Verification\n\n");

  /* Setting up terminal. */
  vty_will_echo (vty);
  vty_will_suppress_go_ahead (vty);

  vty_dont_linemode (vty);
  vty_do_window_size (vty);
  /* vty_dont_lflow_ahead (vty); */

  vty_prompt (vty);

  /* Add read/write thread. */
  vty_event (VTY_WRITE, vty_sock, vty);
  vty_event (VTY_READ, vty_sock, vty);

  return vty;
}

/* create vty for stdio */
static struct termios stdio_orig_termios;
static struct vty *stdio_vty = NULL;
static void (*stdio_vty_atclose)(void);

static void
vty_stdio_reset (void)
{
  if (stdio_vty)
    {
      tcsetattr (0, TCSANOW, &stdio_orig_termios);
      stdio_vty = NULL;

      if (stdio_vty_atclose)
        stdio_vty_atclose ();
      stdio_vty_atclose = NULL;
    }
}

struct vty *
vty_stdio (void (*atclose)())
{
  struct vty *vty;
  struct termios termios;

  /* refuse creating two vtys on stdio */
  if (stdio_vty)
    return NULL;

  vty = stdio_vty = vty_new_init (0);
  stdio_vty_atclose = atclose;
  vty->wfd = 1;

  /* always have stdio vty in a known _unchangeable_ state, don't want config
   * to have any effect here to make sure scripting this works as intended */
  vty->node = ENABLE_NODE;
  vty->v_timeout = 0;
  strcpy (vty->address, "console");

  if (!tcgetattr (0, &stdio_orig_termios))
    {
      termios = stdio_orig_termios;
      termios.c_iflag &= ~(IGNBRK | BRKINT | PARMRK | ISTRIP
                           | INLCR | IGNCR | ICRNL | IXON);
      termios.c_oflag &= ~OPOST;
      termios.c_lflag &= ~(ECHO | ECHONL | ICANON | ISIG | IEXTEN);
      termios.c_cflag &= ~(CSIZE | PARENB);
      termios.c_cflag |= CS8;
      tcsetattr (0, TCSANOW, &termios);
    }

  vty_prompt (vty);

  /* Add read/write thread. */
  vty_event (VTY_WRITE, 1, vty);
  vty_event (VTY_READ, 0, vty);

  return vty;
}

/* Accept connection from the network. */
static int
vty_accept (struct thread *thread)
{
  int vty_sock;
  union sockunion su;
  int ret;
  unsigned int on;
  int accept_sock;
  struct prefix p;
  struct access_list *acl = NULL;
  char buf[SU_ADDRSTRLEN];

  accept_sock = THREAD_FD (thread);

  /* We continue hearing vty socket. */
  vty_event (VTY_SERV, accept_sock, NULL);

  memset (&su, 0, sizeof (union sockunion));

  /* We can handle IPv4 or IPv6 socket. */
  vty_sock = sockunion_accept (accept_sock, &su);
  if (vty_sock < 0)
    {
      zlog_warn ("can't accept vty socket : %s", safe_strerror (errno));
      return -1;
    }
  set_nonblocking(vty_sock);
  set_cloexec(vty_sock);

  sockunion2hostprefix (&su, &p);

  /* VTY's accesslist apply. */
  if (p.family == AF_INET && vty_accesslist_name)
    {
      if ((acl = access_list_lookup (AFI_IP, vty_accesslist_name)) &&
          (access_list_apply (acl, &p) == FILTER_DENY))
        {
          zlog_info ("Vty connection refused from %s",
                     sockunion2str (&su, buf, SU_ADDRSTRLEN));
          close (vty_sock);

          /* continue accepting connections */
          vty_event (VTY_SERV, accept_sock, NULL);

          return 0;
        }
    }

  /* VTY's ipv6 accesslist apply. */
  if (p.family == AF_INET6 && vty_ipv6_accesslist_name)
    {
      if ((acl = access_list_lookup (AFI_IP6, vty_ipv6_accesslist_name)) &&
          (access_list_apply (acl, &p) == FILTER_DENY))
        {
          zlog_info ("Vty connection refused from %s",
                     sockunion2str (&su, buf, SU_ADDRSTRLEN));
          close (vty_sock);

          /* continue accepting connections */
          vty_event (VTY_SERV, accept_sock, NULL);

          return 0;
        }
    }

  on = 1;
  ret = setsockopt (vty_sock, IPPROTO_TCP, TCP_NODELAY,
                    (char *) &on, sizeof (on));
  if (ret < 0)
    zlog_info ("can't set sockopt to vty_sock : %s",
               safe_strerror (errno));

  zlog_info ("Vty connection from %s",
             sockunion2str (&su, buf, SU_ADDRSTRLEN));

  vty_create (vty_sock, &su);

  return 0;
}

static void
vty_serv_sock_addrinfo (const char *hostname, unsigned short port)
{
  int ret;
  struct addrinfo req;
  struct addrinfo *ainfo;
  struct addrinfo *ainfo_save;
  int sock;
  char port_str[BUFSIZ];

  memset (&req, 0, sizeof (struct addrinfo));
  req.ai_flags = AI_PASSIVE;
  req.ai_family = AF_UNSPEC;
  req.ai_socktype = SOCK_STREAM;
  sprintf (port_str, "%d", port);
  port_str[sizeof (port_str) - 1] = '\0';

  ret = getaddrinfo (hostname, port_str, &req, &ainfo);

  if (ret != 0)
    {
      fprintf (stderr, "getaddrinfo failed: %s\n", gai_strerror (ret));
      exit (1);
    }

  ainfo_save = ainfo;

  do
    {
      if (ainfo->ai_family != AF_INET
          && ainfo->ai_family != AF_INET6
          )
        continue;

      sock = socket (ainfo->ai_family, ainfo->ai_socktype, ainfo->ai_protocol);
      if (sock < 0)
        continue;

      sockopt_v6only (ainfo->ai_family, sock);
      sockopt_reuseaddr (sock);
      sockopt_reuseport (sock);
      set_cloexec (sock);

      ret = bind (sock, ainfo->ai_addr, ainfo->ai_addrlen);
      if (ret < 0)
        {
          close (sock); /* Avoid sd leak. */
        continue;
        }

      ret = listen (sock, 3);
      if (ret < 0)
        {
          close (sock); /* Avoid sd leak. */
        continue;
        }

      vty_event (VTY_SERV, sock, NULL);
    }
  while ((ainfo = ainfo->ai_next) != NULL);

  freeaddrinfo (ainfo_save);
}

#ifdef VTYSH
/* For sockaddr_un. */
#include <sys/un.h>

/* VTY shell UNIX domain socket. */
static void
vty_serv_un (const char *path)
{
  int ret;
  int sock, len;
  struct sockaddr_un serv;
  mode_t old_mask;
  struct zprivs_ids_t ids;

  /* First of all, unlink existing socket */
  unlink (path);

  /* Set umask */
  old_mask = umask (0007);

  /* Make UNIX domain socket. */
  sock = socket (AF_UNIX, SOCK_STREAM, 0);
  if (sock < 0)
    {
      zlog_err("Cannot create unix stream socket: %s", safe_strerror(errno));
      return;
    }

  /* Make server socket. */
  memset (&serv, 0, sizeof (struct sockaddr_un));
  serv.sun_family = AF_UNIX;
  strlcpy (serv.sun_path, path, sizeof (serv.sun_path));
#ifdef HAVE_STRUCT_SOCKADDR_UN_SUN_LEN
  len = serv.sun_len = SUN_LEN(&serv);
#else
  len = sizeof (serv.sun_family) + strlen (serv.sun_path);
#endif /* HAVE_STRUCT_SOCKADDR_UN_SUN_LEN */

  set_cloexec (sock);

  ret = bind (sock, (struct sockaddr *) &serv, len);
  if (ret < 0)
    {
      zlog_err("Cannot bind path %s: %s", path, safe_strerror(errno));
      close (sock);     /* Avoid sd leak. */
      return;
    }

  ret = listen (sock, 5);
  if (ret < 0)
    {
      zlog_err("listen(fd %d) failed: %s", sock, safe_strerror(errno));
      close (sock);     /* Avoid sd leak. */
      return;
    }

  umask (old_mask);

  zprivs_get_ids(&ids);

  /* Hack: ids.gid_vty is actually a uint, but we stored -1 in it
     earlier for the case when we don't need to chown the file
     type casting it here to make a compare */
  if ((int)ids.gid_vty > 0)
    {
      /* set group of socket */
      if ( chown (path, -1, ids.gid_vty) )
        {
          zlog_err ("vty_serv_un: could chown socket, %s",
                     safe_strerror (errno) );
        }
    }

  vty_event (VTYSH_SERV, sock, NULL);
}

/* #define VTYSH_DEBUG 1 */

static int
vtysh_accept (struct thread *thread)
{
  int accept_sock;
  int sock;
  int client_len;
  struct sockaddr_un client;
  struct vty *vty;

  accept_sock = THREAD_FD (thread);

  vty_event (VTYSH_SERV, accept_sock, NULL);

  memset (&client, 0, sizeof (struct sockaddr_un));
  client_len = sizeof (struct sockaddr_un);

  sock = accept (accept_sock, (struct sockaddr *) &client,
                 (socklen_t *) &client_len);

  if (sock < 0)
    {
      zlog_warn ("can't accept vty socket : %s", safe_strerror (errno));
      return -1;
    }

  if (set_nonblocking(sock) < 0)
    {
      zlog_warn ("vtysh_accept: could not set vty socket %d to non-blocking,"
                 " %s, closing", sock, safe_strerror (errno));
      close (sock);
      return -1;
    }
  set_cloexec(sock);

#ifdef VTYSH_DEBUG
  printf ("VTY shell accept\n");
#endif /* VTYSH_DEBUG */

  vty = vty_new ();
  vty->fd = sock;
  vty->wfd = sock;
  vty->type = VTY_SHELL_SERV;
  vty->node = VIEW_NODE;

  vty_event (VTYSH_READ, sock, vty);

  return 0;
}

static int
vtysh_flush(struct vty *vty)
{
  switch (buffer_flush_available(vty->obuf, vty->wfd))
    {
    case BUFFER_PENDING:
      vty_event(VTYSH_WRITE, vty->wfd, vty);
      break;
    case BUFFER_ERROR:
      vty->monitor = 0; /* disable monitoring to avoid infinite recursion */
      zlog_warn("%s: write error to fd %d, closing", __func__, vty->fd);
      buffer_reset(vty->obuf);
      vty_close(vty);
      return -1;
      break;
    case BUFFER_EMPTY:
      break;
    }
  return 0;
}

static int
vtysh_read (struct thread *thread)
{
  int ret;
  int sock;
  int nbytes;
  struct vty *vty;
  unsigned char buf[VTY_READ_BUFSIZ];
  unsigned char *p;
  u_char header[4] = {0, 0, 0, 0};

  sock = THREAD_FD (thread);
  vty = THREAD_ARG (thread);
  vty->t_read = NULL;

  if ((nbytes = read (sock, buf, VTY_READ_BUFSIZ)) <= 0)
    {
      if (nbytes < 0)
        {
          if (ERRNO_IO_RETRY(errno))
            {
              vty_event (VTYSH_READ, sock, vty);
              return 0;
            }
          vty->monitor = 0; /* disable monitoring to avoid infinite recursion */
          zlog_warn("%s: read failed on vtysh client fd %d, closing: %s",
                    __func__, sock, safe_strerror(errno));
        }
      buffer_reset(vty->obuf);
      vty_close (vty);
#ifdef VTYSH_DEBUG
      printf ("close vtysh\n");
#endif /* VTYSH_DEBUG */
      return 0;
    }

#ifdef VTYSH_DEBUG
  printf ("line: %.*s\n", nbytes, buf);
#endif /* VTYSH_DEBUG */

  if (vty->length + nbytes >= VTY_BUFSIZ)
    {
      /* Clear command line buffer. */
      vty->cp = vty->length = 0;
      vty_clear_buf (vty);
      vty_out (vty, "%% Command is too long.\n");
    }
  else
    {
      for (p = buf; p < buf+nbytes; p++)
        {
          vty->buf[vty->length++] = *p;
          if (*p == '\0')
            {
              /* Pass this line to parser. */
              ret = vty_execute (vty);
              /* Note that vty_execute clears the command buffer and resets
                 vty->length to 0. */

              /* Return result. */
#ifdef VTYSH_DEBUG
              printf ("result: %d\n", ret);
              printf ("vtysh node: %d\n", vty->node);
#endif /* VTYSH_DEBUG */

              /* hack for asynchronous "write integrated"
               * - other commands in "buf" will be ditched
               * - input during pending config-write is "unsupported" */
              if (ret == CMD_SUSPEND)
                break;

              /* warning: watchfrr hardcodes this result write */
              header[3] = ret;
              buffer_put(vty->obuf, header, 4);

              if (!vty->t_write && (vtysh_flush(vty) < 0))
                /* Try to flush results; exit if a write error occurs. */
                return 0;
            }
        }
    }

  if (vty->status == VTY_CLOSE)
    vty_close (vty);
  else
    vty_event (VTYSH_READ, sock, vty);

  return 0;
}

static int
vtysh_write (struct thread *thread)
{
  struct vty *vty = THREAD_ARG (thread);

  vty->t_write = NULL;
  vtysh_flush(vty);
  return 0;
}

#endif /* VTYSH */

/* Determine address family to bind. */
void
vty_serv_sock (const char *addr, unsigned short port, const char *path)
{
  /* If port is set to 0, do not listen on TCP/IP at all! */
  if (port)
    vty_serv_sock_addrinfo (addr, port);

#ifdef VTYSH
  vty_serv_un (path);
#endif /* VTYSH */
}

/* Close vty interface.  Warning: call this only from functions that
   will be careful not to access the vty afterwards (since it has
   now been freed).  This is safest from top-level functions (called
   directly by the thread dispatcher). */
void
vty_close (struct vty *vty)
{
  int i;
  bool was_stdio = false;

  /* Cancel threads.*/
  if (vty->t_read)
    thread_cancel (vty->t_read);
  if (vty->t_write)
    thread_cancel (vty->t_write);
  if (vty->t_timeout)
    thread_cancel (vty->t_timeout);

  /* Flush buffer. */
  buffer_flush_all (vty->obuf, vty->wfd);

  /* Free input buffer. */
  buffer_free (vty->obuf);

  /* Free command history. */
  for (i = 0; i < VTY_MAXHIST; i++)
    if (vty->hist[i])
      XFREE (MTYPE_VTY_HIST, vty->hist[i]);

  /* Unset vector. */
  vector_unset (vtyvec, vty->fd);

  if (vty->wfd > 0 && vty->type == VTY_FILE)
    fsync (vty->wfd);

  /* Close socket. */
  if (vty->fd > 0)
    {
      close (vty->fd);
      if (vty->wfd > 0 && vty->wfd != vty->fd)
        close (vty->wfd);
    }
  else
    was_stdio = true;

  if (vty->buf)
    XFREE (MTYPE_VTY, vty->buf);

  if (vty->error_buf)
    XFREE (MTYPE_VTY, vty->error_buf);

  /* Check configure. */
  vty_config_unlock (vty);

  /* OK free vty. */
  XFREE (MTYPE_VTY, vty);

  if (was_stdio)
    vty_stdio_reset ();
}

/* When time out occur output message then close connection. */
static int
vty_timeout (struct thread *thread)
{
  struct vty *vty;

  vty = THREAD_ARG (thread);
  vty->t_timeout = NULL;
  vty->v_timeout = 0;

  /* Clear buffer*/
  buffer_reset (vty->obuf);
  vty_out (vty, "\nVty connection is timed out.\n");

  /* Close connection. */
  vty->status = VTY_CLOSE;
  vty_close (vty);

  return 0;
}

/* Read up configuration file from file_name. */
static void
vty_read_file (FILE *confp)
{
  int ret;
  struct vty *vty;
  unsigned int line_num = 0;

  vty = vty_new ();
  vty->wfd = dup(STDERR_FILENO); /* vty_close() will close this */
  if (vty->wfd < 0)
  {
    /* Fine, we couldn't make a new fd. vty_close doesn't close stdout. */
    vty->wfd = STDOUT_FILENO;
  }
  vty->fd = STDIN_FILENO;
  vty->type = VTY_FILE;
  vty->node = CONFIG_NODE;

  /* Execute configuration file */
  ret = config_from_file (vty, confp, &line_num);

  /* Flush any previous errors before printing messages below */
  buffer_flush_all (vty->obuf, vty->fd);

  if ( !((ret == CMD_SUCCESS) || (ret == CMD_ERR_NOTHING_TODO)) )
    {
      const char *message = NULL;
      switch (ret)
       {
         case CMD_ERR_AMBIGUOUS:
           message = "*** Error reading config: Ambiguous command.";
           break;
         case CMD_ERR_NO_MATCH:
           message = "*** Error reading config: There is no such command.";
           break;
       }
      fprintf (stderr, "%s\n", message);
      zlog_err ("%s", message);
      fprintf (stderr, "*** Error occurred processing line %u, below:\n%s\n",
                       line_num, vty->error_buf);
      zlog_err ("*** Error occurred processing line %u, below:\n%s",
                      line_num, vty->error_buf);
    }

  vty_close (vty);
}

static FILE *
vty_use_backup_config (const char *fullpath)
{
  char *fullpath_sav, *fullpath_tmp;
  FILE *ret = NULL;
  int tmp, sav;
  int c;
  char buffer[512];

  fullpath_sav = malloc (strlen (fullpath) + strlen (CONF_BACKUP_EXT) + 1);
  strcpy (fullpath_sav, fullpath);
  strcat (fullpath_sav, CONF_BACKUP_EXT);

  sav = open (fullpath_sav, O_RDONLY);
  if (sav < 0)
    {
      free (fullpath_sav);
      return NULL;
    }

  fullpath_tmp = malloc (strlen (fullpath) + 8);
  sprintf (fullpath_tmp, "%s.XXXXXX", fullpath);

  /* Open file to configuration write. */
  tmp = mkstemp (fullpath_tmp);
  if (tmp < 0)
    goto out_close_sav;

  if (fchmod (tmp, CONFIGFILE_MASK) != 0)
    goto out_close;

  while((c = read (sav, buffer, 512)) > 0)
    {
      if (write (tmp, buffer, c) <= 0)
        goto out_close;
    }
  close (sav);
  close (tmp);

  if (rename (fullpath_tmp, fullpath) == 0)
    ret = fopen (fullpath, "r");
  else
    unlink (fullpath_tmp);

  if (0)
    {
out_close:
      close (tmp);
      unlink (fullpath_tmp);
out_close_sav:
      close (sav);
    }

  free (fullpath_sav);
  free (fullpath_tmp);
  return ret;
}

/* Read up configuration file from file_name. */
void
vty_read_config (const char *config_file,
                 char *config_default_dir)
{
  char cwd[MAXPATHLEN];
  FILE *confp = NULL;
  const char *fullpath;
  char *tmp = NULL;

  /* If -f flag specified. */
  if (config_file != NULL)
    {
      if (! IS_DIRECTORY_SEP (config_file[0]))
        {
          if (getcwd (cwd, MAXPATHLEN) == NULL)
            {
              fprintf (stderr, "Failure to determine Current Working Directory %d!\n", errno);
              exit (1);
            }
          tmp = XMALLOC (MTYPE_TMP,
                              strlen (cwd) + strlen (config_file) + 2);
          sprintf (tmp, "%s/%s", cwd, config_file);
          fullpath = tmp;
        }
      else
        fullpath = config_file;

      confp = fopen (fullpath, "r");

      if (confp == NULL)
        {
          fprintf (stderr, "%s: failed to open configuration file %s: %s\n",
                   __func__, fullpath, safe_strerror (errno));

          confp = vty_use_backup_config (fullpath);
          if (confp)
            fprintf (stderr, "WARNING: using backup configuration file!\n");
          else
            {
              fprintf (stderr, "can't open configuration file [%s]\n",
                       config_file);
              exit(1);
            }
        }
    }
  else
    {

      host_config_set (config_default_dir);

#ifdef VTYSH
      int ret;
      struct stat conf_stat;

      /* !!!!PLEASE LEAVE!!!!
       * This is NEEDED for use with vtysh -b, or else you can get
       * a real configuration food fight with a lot garbage in the
       * merged configuration file it creates coming from the per
       * daemon configuration files.  This also allows the daemons
       * to start if there default configuration file is not
       * present or ignore them, as needed when using vtysh -b to
       * configure the daemons at boot - MAG
       */

      /* Stat for vtysh Zebra.conf, if found startup and wait for
       * boot configuration
       */

      if ( strstr(config_default_dir, "vtysh") == NULL)
        {
          ret = stat (integrate_default, &conf_stat);
          if (ret >= 0)
            goto tmp_free_and_out;
        }
#endif /* VTYSH */
      confp = fopen (config_default_dir, "r");
      if (confp == NULL)
        {
          fprintf (stderr, "%s: failed to open configuration file %s: %s\n",
                   __func__, config_default_dir, safe_strerror (errno));

          confp = vty_use_backup_config (config_default_dir);
          if (confp)
            {
              fprintf (stderr, "WARNING: using backup configuration file!\n");
              fullpath = config_default_dir;
            }
          else
            {
              fprintf (stderr, "can't open configuration file [%s]\n",
                       config_default_dir);
              goto tmp_free_and_out;
            }
        }
      else
        fullpath = config_default_dir;
    }

  vty_read_file (confp);

  fclose (confp);

  host_config_set (fullpath);

tmp_free_and_out:
  if (tmp)
    XFREE (MTYPE_TMP, tmp);
}

/* Small utility function which output log to the VTY. */
void
vty_log (const char *level, const char *proto_str,
         const char *format, struct timestamp_control *ctl, va_list va)
{
  unsigned int i;
  struct vty *vty;

  if (!vtyvec)
    return;

  for (i = 0; i < vector_active (vtyvec); i++)
    if ((vty = vector_slot (vtyvec, i)) != NULL)
      if (vty->monitor)
        {
          va_list ac;
          va_copy(ac, va);
          vty_log_out (vty, level, proto_str, format, ctl, ac);
          va_end(ac);
        }
}

/* Async-signal-safe version of vty_log for fixed strings. */
void
vty_log_fixed (char *buf, size_t len)
{
  unsigned int i;
  struct iovec iov[2];
  char crlf[4] = "\r\n";

  /* vty may not have been initialised */
  if (!vtyvec)
    return;

  iov[0].iov_base = buf;
  iov[0].iov_len = len;
  iov[1].iov_base = crlf;
  iov[1].iov_len = 2;

  for (i = 0; i < vector_active (vtyvec); i++)
    {
      struct vty *vty;
      if (((vty = vector_slot (vtyvec, i)) != NULL) && vty->monitor)
        /* N.B. We don't care about the return code, since process is
           most likely just about to die anyway. */
        if (writev(vty->wfd, iov, 2) == -1)
          {
            fprintf(stderr, "Failure to writev: %d\n", errno);
            exit(-1);
          }
    }
}

int
vty_config_lock (struct vty *vty)
{
  if (vty_config_is_lockless)
    return 1;
  if (vty_config == 0)
    {
      vty->config = 1;
      vty_config = 1;
    }
  return vty->config;
}

int
vty_config_unlock (struct vty *vty)
{
  if (vty_config_is_lockless)
    return 0;
  if (vty_config == 1 && vty->config == 1)
    {
      vty->config = 0;
      vty_config = 0;
    }
  return vty->config;
}

void
vty_config_lockless (void)
{
  vty_config_is_lockless = 1;
}

/* Master of the threads. */
static struct thread_master *vty_master;

static void
vty_event (enum event event, int sock, struct vty *vty)
{
  struct thread *vty_serv_thread = NULL;

  switch (event)
    {
    case VTY_SERV:
      vty_serv_thread = thread_add_read(vty_master, vty_accept, vty, sock, NULL);
      vector_set_index (Vvty_serv_thread, sock, vty_serv_thread);
      break;
#ifdef VTYSH
    case VTYSH_SERV:
      vty_serv_thread = thread_add_read(vty_master, vtysh_accept, vty, sock, NULL);
      vector_set_index (Vvty_serv_thread, sock, vty_serv_thread);
      break;
    case VTYSH_READ:
      vty->t_read = NULL;
      thread_add_read(vty_master, vtysh_read, vty, sock, &vty->t_read);
      break;
    case VTYSH_WRITE:
      vty->t_write = NULL;
      thread_add_write(vty_master, vtysh_write, vty, sock, &vty->t_write);
      break;
#endif /* VTYSH */
    case VTY_READ:
      vty->t_read = NULL;
      thread_add_read(vty_master, vty_read, vty, sock, &vty->t_read);

      /* Time out treatment. */
      if (vty->v_timeout)
        {
          if (vty->t_timeout)
            thread_cancel (vty->t_timeout);
          vty->t_timeout = NULL;
          thread_add_timer(vty_master, vty_timeout, vty, vty->v_timeout,
                           &vty->t_timeout);
        }
      break;
    case VTY_WRITE:
      thread_add_write(vty_master, vty_flush, vty, sock, &vty->t_write);
      break;
    case VTY_TIMEOUT_RESET:
      if (vty->t_timeout)
        {
          thread_cancel (vty->t_timeout);
          vty->t_timeout = NULL;
        }
      if (vty->v_timeout)
        {
          vty->t_timeout = NULL;
          thread_add_timer(vty_master, vty_timeout, vty, vty->v_timeout,
                           &vty->t_timeout);
        }
      break;
    }
}

DEFUN_NOSH (config_who,
       config_who_cmd,
       "who",
       "Display who is on vty\n")
{
  unsigned int i;
  struct vty *v;

  for (i = 0; i < vector_active (vtyvec); i++)
    if ((v = vector_slot (vtyvec, i)) != NULL)
      vty_out (vty, "%svty[%d] connected from %s.\n",
               v->config ? "*" : " ",
               i, v->address);
  return CMD_SUCCESS;
}

/* Move to vty configuration mode. */
DEFUN_NOSH (line_vty,
       line_vty_cmd,
       "line vty",
       "Configure a terminal line\n"
       "Virtual terminal\n")
{
  vty->node = VTY_NODE;
  return CMD_SUCCESS;
}

/* Set time out value. */
static int
exec_timeout (struct vty *vty, const char *min_str, const char *sec_str)
{
  unsigned long timeout = 0;

  /* min_str and sec_str are already checked by parser.  So it must be
     all digit string. */
  if (min_str)
    {
      timeout = strtol (min_str, NULL, 10);
      timeout *= 60;
    }
  if (sec_str)
    timeout += strtol (sec_str, NULL, 10);

  vty_timeout_val = timeout;
  vty->v_timeout = timeout;
  vty_event (VTY_TIMEOUT_RESET, 0, vty);


  return CMD_SUCCESS;
}

DEFUN (exec_timeout_min,
       exec_timeout_min_cmd,
       "exec-timeout (0-35791)",
       "Set timeout value\n"
       "Timeout value in minutes\n")
{
  int idx_number = 1;
  return exec_timeout (vty, argv[idx_number]->arg, NULL);
}

DEFUN (exec_timeout_sec,
       exec_timeout_sec_cmd,
       "exec-timeout (0-35791) (0-2147483)",
       "Set the EXEC timeout\n"
       "Timeout in minutes\n"
       "Timeout in seconds\n")
{
  int idx_number = 1;
  int idx_number_2 = 2;
  return exec_timeout (vty, argv[idx_number]->arg, argv[idx_number_2]->arg);
}

DEFUN (no_exec_timeout,
       no_exec_timeout_cmd,
       "no exec-timeout",
       NO_STR
       "Set the EXEC timeout\n")
{
  return exec_timeout (vty, NULL, NULL);
}

/* Set vty access class. */
DEFUN (vty_access_class,
       vty_access_class_cmd,
       "access-class WORD",
       "Filter connections based on an IP access list\n"
       "IP access list\n")
{
  int idx_word = 1;
  if (vty_accesslist_name)
    XFREE(MTYPE_VTY, vty_accesslist_name);

  vty_accesslist_name = XSTRDUP(MTYPE_VTY, argv[idx_word]->arg);

  return CMD_SUCCESS;
}

/* Clear vty access class. */
DEFUN (no_vty_access_class,
       no_vty_access_class_cmd,
       "no access-class [WORD]",
       NO_STR
       "Filter connections based on an IP access list\n"
       "IP access list\n")
{
  int idx_word = 2;
  const char *accesslist = (argc == 3) ? argv[idx_word]->arg : NULL;
  if (! vty_accesslist_name || (argc == 3 && strcmp(vty_accesslist_name, accesslist)))
    {
      vty_out (vty,"Access-class is not currently applied to vty\n");
      return CMD_WARNING_CONFIG_FAILED;
    }

  XFREE(MTYPE_VTY, vty_accesslist_name);

  vty_accesslist_name = NULL;

  return CMD_SUCCESS;
}

/* Set vty access class. */
DEFUN (vty_ipv6_access_class,
       vty_ipv6_access_class_cmd,
       "ipv6 access-class WORD",
       IPV6_STR
       "Filter connections based on an IP access list\n"
       "IPv6 access list\n")
{
  int idx_word = 2;
  if (vty_ipv6_accesslist_name)
    XFREE(MTYPE_VTY, vty_ipv6_accesslist_name);

  vty_ipv6_accesslist_name = XSTRDUP(MTYPE_VTY, argv[idx_word]->arg);

  return CMD_SUCCESS;
}

/* Clear vty access class. */
DEFUN (no_vty_ipv6_access_class,
       no_vty_ipv6_access_class_cmd,
       "no ipv6 access-class [WORD]",
       NO_STR
       IPV6_STR
       "Filter connections based on an IP access list\n"
       "IPv6 access list\n")
{
  int idx_word = 3;
  const char *accesslist = (argc == 4) ? argv[idx_word]->arg : NULL;

  if (! vty_ipv6_accesslist_name ||
      (argc == 4 && strcmp(vty_ipv6_accesslist_name, accesslist)))
    {
      vty_out (vty,"IPv6 access-class is not currently applied to vty\n");
      return CMD_WARNING_CONFIG_FAILED;
    }

  XFREE(MTYPE_VTY, vty_ipv6_accesslist_name);

  vty_ipv6_accesslist_name = NULL;

  return CMD_SUCCESS;
}

/* vty login. */
DEFUN (vty_login,
       vty_login_cmd,
       "login",
       "Enable password checking\n")
{
  no_password_check = 0;
  return CMD_SUCCESS;
}

DEFUN (no_vty_login,
       no_vty_login_cmd,
       "no login",
       NO_STR
       "Enable password checking\n")
{
  no_password_check = 1;
  return CMD_SUCCESS;
}

DEFUN (service_advanced_vty,
       service_advanced_vty_cmd,
       "service advanced-vty",
       "Set up miscellaneous service\n"
       "Enable advanced mode vty interface\n")
{
  host.advanced = 1;
  return CMD_SUCCESS;
}

DEFUN (no_service_advanced_vty,
       no_service_advanced_vty_cmd,
       "no service advanced-vty",
       NO_STR
       "Set up miscellaneous service\n"
       "Enable advanced mode vty interface\n")
{
  host.advanced = 0;
  return CMD_SUCCESS;
}

DEFUN_NOSH (terminal_monitor,
       terminal_monitor_cmd,
       "terminal monitor",
       "Set terminal line parameters\n"
       "Copy debug output to the current terminal line\n")
{
  vty->monitor = 1;
  return CMD_SUCCESS;
}

DEFUN_NOSH (terminal_no_monitor,
       terminal_no_monitor_cmd,
       "terminal no monitor",
       "Set terminal line parameters\n"
       NO_STR
       "Copy debug output to the current terminal line\n")
{
  vty->monitor = 0;
  return CMD_SUCCESS;
}

DEFUN_NOSH (no_terminal_monitor,
       no_terminal_monitor_cmd,
       "no terminal monitor",
       NO_STR
       "Set terminal line parameters\n"
       "Copy debug output to the current terminal line\n")
{
  return terminal_no_monitor (self, vty, argc, argv);
}


DEFUN_NOSH (show_history,
       show_history_cmd,
       "show history",
       SHOW_STR
       "Display the session command history\n")
{
  int index;

  for (index = vty->hindex + 1; index != vty->hindex;)
    {
      if (index == VTY_MAXHIST)
        {
          index = 0;
          continue;
        }

      if (vty->hist[index] != NULL)
        vty_out (vty, "  %s\n", vty->hist[index]);

      index++;
    }

  return CMD_SUCCESS;
}

/* vty login. */
DEFUN (log_commands,
       log_commands_cmd,
       "log commands",
       "Logging control\n"
       "Log all commands (can't be unset without restart)\n")
{
  do_log_commands = 1;
  return CMD_SUCCESS;
}

/* Display current configuration. */
static int
vty_config_write (struct vty *vty)
{
  vty_out (vty, "line vty\n");

  if (vty_accesslist_name)
    vty_out (vty, " access-class %s\n",
             vty_accesslist_name);

  if (vty_ipv6_accesslist_name)
    vty_out (vty, " ipv6 access-class %s\n",
             vty_ipv6_accesslist_name);

  /* exec-timeout */
  if (vty_timeout_val != VTY_TIMEOUT_DEFAULT)
    vty_out (vty, " exec-timeout %ld %ld\n",
             vty_timeout_val / 60,
             vty_timeout_val % 60);

  /* login */
  if (no_password_check)
    vty_out (vty, " no login\n");

  if (do_log_commands)
    vty_out (vty, "log commands\n");

  vty_out (vty, "!\n");

  return CMD_SUCCESS;
}

struct cmd_node vty_node =
{
  VTY_NODE,
  "%s(config-line)# ",
  1,
};

/* Reset all VTY status. */
void
vty_reset ()
{
  unsigned int i;
  struct vty *vty;
  struct thread *vty_serv_thread;

  for (i = 0; i < vector_active (vtyvec); i++)
    if ((vty = vector_slot (vtyvec, i)) != NULL)
      {
        buffer_reset (vty->obuf);
        vty->status = VTY_CLOSE;
        vty_close (vty);
      }

  for (i = 0; i < vector_active (Vvty_serv_thread); i++)
    if ((vty_serv_thread = vector_slot (Vvty_serv_thread, i)) != NULL)
      {
        thread_cancel (vty_serv_thread);
        vector_slot (Vvty_serv_thread, i) = NULL;
        close (i);
      }

  vty_timeout_val = VTY_TIMEOUT_DEFAULT;

  if (vty_accesslist_name)
    {
      XFREE(MTYPE_VTY, vty_accesslist_name);
      vty_accesslist_name = NULL;
    }

  if (vty_ipv6_accesslist_name)
    {
      XFREE(MTYPE_VTY, vty_ipv6_accesslist_name);
      vty_ipv6_accesslist_name = NULL;
    }
}

static void
vty_save_cwd (void)
{
  char cwd[MAXPATHLEN];
  char *c;

  c = getcwd (cwd, MAXPATHLEN);

  if (!c)
    {
      /*
       * At this point if these go wrong, more than likely
       * the whole world is coming down around us
       * Hence not worrying about it too much.
       */
      if (!chdir (SYSCONFDIR))
        {
          fprintf(stderr, "Failure to chdir to %s, errno: %d\n", SYSCONFDIR, errno);
          exit(-1);
        }
      if (getcwd (cwd, MAXPATHLEN) == NULL)
        {
          fprintf(stderr, "Failure to getcwd, errno: %d\n", errno);
          exit(-1);
        }
    }

  vty_cwd = XMALLOC (MTYPE_TMP, strlen (cwd) + 1);
  strcpy (vty_cwd, cwd);
}

char *
vty_get_cwd ()
{
  return vty_cwd;
}

int
vty_shell (struct vty *vty)
{
  return vty->type == VTY_SHELL ? 1 : 0;
}

int
vty_shell_serv (struct vty *vty)
{
  return vty->type == VTY_SHELL_SERV ? 1 : 0;
}

void
vty_init_vtysh ()
{
  vtyvec = vector_init (VECTOR_MIN_SIZE);
}

/* Install vty's own commands like `who' command. */
void
vty_init (struct thread_master *master_thread)
{
  /* For further configuration read, preserve current directory. */
  vty_save_cwd ();

  vtyvec = vector_init (VECTOR_MIN_SIZE);

  vty_master = master_thread;

  atexit (vty_stdio_reset);

  /* Initilize server thread vector. */
  Vvty_serv_thread = vector_init (VECTOR_MIN_SIZE);

  /* Install bgp top node. */
  install_node (&vty_node, vty_config_write);

  install_element (VIEW_NODE, &config_who_cmd);
  install_element (VIEW_NODE, &show_history_cmd);
  install_element (CONFIG_NODE, &line_vty_cmd);
  install_element (CONFIG_NODE, &service_advanced_vty_cmd);
  install_element (CONFIG_NODE, &no_service_advanced_vty_cmd);
  install_element (CONFIG_NODE, &show_history_cmd);
  install_element (CONFIG_NODE, &log_commands_cmd);
  install_element (ENABLE_NODE, &terminal_monitor_cmd);
  install_element (ENABLE_NODE, &terminal_no_monitor_cmd);
  install_element (ENABLE_NODE, &no_terminal_monitor_cmd);

  install_default (VTY_NODE);
  install_element (VTY_NODE, &exec_timeout_min_cmd);
  install_element (VTY_NODE, &exec_timeout_sec_cmd);
  install_element (VTY_NODE, &no_exec_timeout_cmd);
  install_element (VTY_NODE, &vty_access_class_cmd);
  install_element (VTY_NODE, &no_vty_access_class_cmd);
  install_element (VTY_NODE, &vty_login_cmd);
  install_element (VTY_NODE, &no_vty_login_cmd);
  install_element (VTY_NODE, &vty_ipv6_access_class_cmd);
  install_element (VTY_NODE, &no_vty_ipv6_access_class_cmd);
}

void
vty_terminate (void)
{
  if (vty_cwd)
    XFREE (MTYPE_TMP, vty_cwd);

  if (vtyvec && Vvty_serv_thread)
    {
      vty_reset ();
      vector_free (vtyvec);
      vector_free (Vvty_serv_thread);
      vtyvec = NULL;
      Vvty_serv_thread = NULL;
    }
}<|MERGE_RESOLUTION|>--- conflicted
+++ resolved
@@ -1118,20 +1118,9 @@
 
             if (vector_active (varcomps) > 0)
               {
-<<<<<<< HEAD
-                vty_out(vty, "     ");
-                for (size_t j = 0; j < vector_active (varcomps); j++)
-                  {
-                    char *item = vector_slot (varcomps, j);
-                    vty_out(vty, " %s", item);
-                    XFREE(MTYPE_COMPLETION, item);
-                  }
-                vty_out (vty, "\n");
-=======
-                char *ac = cmd_variable_comp2str(varcomps, vty->width, VTYNL);
-                vty_outln(vty, "%s", ac);
+                char *ac = cmd_variable_comp2str(varcomps, vty->width, "\n");
+                vty_out(vty, "%s\n", ac);
                 XFREE(MTYPE_TMP, ac);
->>>>>>> 444d4d3b
               }
 
             vector_free(varcomps);
