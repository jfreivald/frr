--- conflicted
+++ resolved
@@ -34,15 +34,12 @@
 #include "command.h"
 #include "workqueue.h"
 #include "vrf.h"
-
-<<<<<<< HEAD
 #include "command_match.h"
 #include "command_parse.h"
-=======
+
 DEFINE_MTYPE(       LIB, HOST,       "Host config")
 DEFINE_MTYPE(       LIB, STRVEC,     "String vector")
 DEFINE_MTYPE_STATIC(LIB, CMD_TOKENS, "Command desc")
->>>>>>> e3e29b32
 
 /* Command vector which includes some level of command lists. Normally
    each daemon maintains each own cmdvec. */
