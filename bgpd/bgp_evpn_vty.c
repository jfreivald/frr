--- conflicted
+++ resolved
@@ -2419,7 +2419,6 @@
 /*
  * evpn - enable advertisement of default g/w
  */
-<<<<<<< HEAD
 static void evpn_process_default_originate_cmd(struct bgp *bgp_vrf,
 					       afi_t afi, int add)
 {
@@ -2464,9 +2463,6 @@
  */
 static void evpn_set_advertise_subnet(struct bgp *bgp,
 				      struct bgpevpn *vpn)
-=======
-static void evpn_set_advertise_subnet(struct bgp *bgp, struct bgpevpn *vpn)
->>>>>>> 9d16566b
 {
 	if (vpn->advertise_subnet)
 		return;
@@ -2715,17 +2711,6 @@
 	if (!bgp_vrf)
 		return CMD_WARNING;
 
-<<<<<<< HEAD
-=======
-	if (!(advertise_type5_routes(bgp_vrf, AFI_IP)
-	      || advertise_type5_routes(bgp_vrf, AFI_IP6))) {
-		vty_out(vty,
-			"%%Please enable ip prefix advertisement under l2vpn evpn in %s",
-			vrf_id_to_name(bgp_vrf->vrf_id));
-		return CMD_WARNING;
-	}
-
->>>>>>> 9d16566b
 	evpn_set_advertise_subnet(bgp, vpn);
 	return CMD_SUCCESS;
 }
@@ -2802,12 +2787,8 @@
 		    CHECK_FLAG(bgp_vrf->af_flags[AFI_L2VPN][SAFI_EVPN],
 			       BGP_L2VPN_EVPN_ADVERTISE_IPV4_UNICAST))
 			return CMD_WARNING;
-<<<<<<< HEAD
 		SET_FLAG(bgp_vrf->af_flags[AFI_L2VPN][SAFI_EVPN],
 			 BGP_L2VPN_EVPN_ADVERTISE_IPV4_UNICAST);
-=======
-		SET_FLAG(bgp_vrf->vrf_flags, BGP_VRF_ADVERTISE_IPV4_IN_EVPN);
->>>>>>> 9d16566b
 	} else {
 
 		/* if we are already advertising ipv6 prefix as type-5
@@ -2817,12 +2798,8 @@
 		    CHECK_FLAG(bgp_vrf->af_flags[AFI_L2VPN][SAFI_EVPN],
 			       BGP_L2VPN_EVPN_ADVERTISE_IPV6_UNICAST))
 			return CMD_WARNING;
-<<<<<<< HEAD
 		SET_FLAG(bgp_vrf->af_flags[AFI_L2VPN][SAFI_EVPN],
 			 BGP_L2VPN_EVPN_ADVERTISE_IPV6_UNICAST);
-=======
-		SET_FLAG(bgp_vrf->vrf_flags, BGP_VRF_ADVERTISE_IPV6_IN_EVPN);
->>>>>>> 9d16566b
 	}
 
 	if (rmap_changed) {
