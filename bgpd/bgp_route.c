/* BGP routing information
   Copyright (C) 1996, 97, 98, 99 Kunihiro Ishiguro
   Copyright (C) 2016 Job Snijders <job@instituut.net>

This file is part of GNU Zebra.

GNU Zebra is free software; you can redistribute it and/or modify it
under the terms of the GNU General Public License as published by the
Free Software Foundation; either version 2, or (at your option) any
later version.

GNU Zebra is distributed in the hope that it will be useful, but
WITHOUT ANY WARRANTY; without even the implied warranty of
MERCHANTABILITY or FITNESS FOR A PARTICULAR PURPOSE.  See the GNU
General Public License for more details.

You should have received a copy of the GNU General Public License
along with GNU Zebra; see the file COPYING.  If not, write to the Free
Software Foundation, Inc., 59 Temple Place - Suite 330, Boston, MA
02111-1307, USA.  */

#include <zebra.h>

#include "prefix.h"
#include "linklist.h"
#include "memory.h"
#include "command.h"
#include "stream.h"
#include "filter.h"
#include "log.h"
#include "routemap.h"
#include "buffer.h"
#include "sockunion.h"
#include "plist.h"
#include "thread.h"
#include "workqueue.h"
#include "queue.h"
#include "memory.h"
#include "lib/json.h"

#include "bgpd/bgpd.h"
#include "bgpd/bgp_table.h"
#include "bgpd/bgp_route.h"
#include "bgpd/bgp_attr.h"
#include "bgpd/bgp_debug.h"
#include "bgpd/bgp_aspath.h"
#include "bgpd/bgp_regex.h"
#include "bgpd/bgp_community.h"
#include "bgpd/bgp_ecommunity.h"
#include "bgpd/bgp_lcommunity.h"
#include "bgpd/bgp_clist.h"
#include "bgpd/bgp_packet.h"
#include "bgpd/bgp_filter.h"
#include "bgpd/bgp_fsm.h"
#include "bgpd/bgp_mplsvpn.h"
#include "bgpd/bgp_encap.h"
#include "bgpd/bgp_nexthop.h"
#include "bgpd/bgp_damp.h"
#include "bgpd/bgp_advertise.h"
#include "bgpd/bgp_zebra.h"
#include "bgpd/bgp_vty.h"
#include "bgpd/bgp_mpath.h"
#include "bgpd/bgp_nht.h"
#include "bgpd/bgp_updgrp.h"

#if ENABLE_BGP_VNC
#include "bgpd/rfapi/rfapi_backend.h"
#include "bgpd/rfapi/vnc_import_bgp.h"
#include "bgpd/rfapi/vnc_export_bgp.h"
#endif

/* Extern from bgp_dump.c */
extern const char *bgp_origin_str[];
extern const char *bgp_origin_long_str[];

struct bgp_node *
bgp_afi_node_get (struct bgp_table *table, afi_t afi, safi_t safi, struct prefix *p,
		  struct prefix_rd *prd)
{
  struct bgp_node *rn;
  struct bgp_node *prn = NULL;
  
  assert (table);
  if (!table)
    return NULL;
  
  if ((safi == SAFI_MPLS_VPN) || (safi == SAFI_ENCAP))
    {
      prn = bgp_node_get (table, (struct prefix *) prd);

      if (prn->info == NULL)
	prn->info = bgp_table_init (afi, safi);
      else
	bgp_unlock_node (prn);
      table = prn->info;
    }

  rn = bgp_node_get (table, p);

  if ((safi == SAFI_MPLS_VPN) || (safi == SAFI_ENCAP))
    rn->prn = prn;

  return rn;
}

/* Allocate bgp_info_extra */
static struct bgp_info_extra *
bgp_info_extra_new (void)
{
  struct bgp_info_extra *new;
  new = XCALLOC (MTYPE_BGP_ROUTE_EXTRA, sizeof (struct bgp_info_extra));
  return new;
}

static void
bgp_info_extra_free (struct bgp_info_extra **extra)
{
  if (extra && *extra)
    {
      if ((*extra)->damp_info)
        bgp_damp_info_free ((*extra)->damp_info, 0);
      
      (*extra)->damp_info = NULL;
      
      XFREE (MTYPE_BGP_ROUTE_EXTRA, *extra);
      
      *extra = NULL;
    }
}

/* Get bgp_info extra information for the given bgp_info, lazy allocated
 * if required.
 */
struct bgp_info_extra *
bgp_info_extra_get (struct bgp_info *ri)
{
  if (!ri->extra)
    ri->extra = bgp_info_extra_new();
  return ri->extra;
}

/* Allocate new bgp info structure. */
struct bgp_info *
bgp_info_new (void)
{
  return XCALLOC (MTYPE_BGP_ROUTE, sizeof (struct bgp_info));
}

/* Free bgp route information. */
static void
bgp_info_free (struct bgp_info *binfo)
{
  if (binfo->attr)
    bgp_attr_unintern (&binfo->attr);

  bgp_unlink_nexthop(binfo);
  bgp_info_extra_free (&binfo->extra);
  bgp_info_mpath_free (&binfo->mpath);

  peer_unlock (binfo->peer); /* bgp_info peer reference */

  XFREE (MTYPE_BGP_ROUTE, binfo);
}

struct bgp_info *
bgp_info_lock (struct bgp_info *binfo)
{
  binfo->lock++;
  return binfo;
}

struct bgp_info *
bgp_info_unlock (struct bgp_info *binfo)
{
  assert (binfo && binfo->lock > 0);
  binfo->lock--;
  
  if (binfo->lock == 0)
    {
#if 0
      zlog_debug ("%s: unlocked and freeing", __func__);
      zlog_backtrace (LOG_DEBUG);
#endif
      bgp_info_free (binfo);
      return NULL;
    }

#if 0
  if (binfo->lock == 1)
    {
      zlog_debug ("%s: unlocked to 1", __func__);
      zlog_backtrace (LOG_DEBUG);
    }
#endif
  
  return binfo;
}

void
bgp_info_add (struct bgp_node *rn, struct bgp_info *ri)
{
  struct bgp_info *top;

  top = rn->info;
  
  ri->next = rn->info;
  ri->prev = NULL;
  if (top)
    top->prev = ri;
  rn->info = ri;
  
  bgp_info_lock (ri);
  bgp_lock_node (rn);
  peer_lock (ri->peer); /* bgp_info peer reference */
}

/* Do the actual removal of info from RIB, for use by bgp_process 
   completion callback *only* */
static void
bgp_info_reap (struct bgp_node *rn, struct bgp_info *ri)
{
  if (ri->next)
    ri->next->prev = ri->prev;
  if (ri->prev)
    ri->prev->next = ri->next;
  else
    rn->info = ri->next;
  
  bgp_info_mpath_dequeue (ri);
  bgp_info_unlock (ri);
  bgp_unlock_node (rn);
}

void
bgp_info_delete (struct bgp_node *rn, struct bgp_info *ri)
{
  bgp_info_set_flag (rn, ri, BGP_INFO_REMOVED);
  /* set of previous already took care of pcount */
  UNSET_FLAG (ri->flags, BGP_INFO_VALID);
}

/* undo the effects of a previous call to bgp_info_delete; typically
   called when a route is deleted and then quickly re-added before the
   deletion has been processed */
void
bgp_info_restore (struct bgp_node *rn, struct bgp_info *ri)
{
  bgp_info_unset_flag (rn, ri, BGP_INFO_REMOVED);
  /* unset of previous already took care of pcount */
  SET_FLAG (ri->flags, BGP_INFO_VALID);
}

/* Adjust pcount as required */   
static void
bgp_pcount_adjust (struct bgp_node *rn, struct bgp_info *ri)
{
  struct bgp_table *table;

  assert (rn && bgp_node_table (rn));
  assert (ri && ri->peer && ri->peer->bgp);

  table = bgp_node_table (rn);

  if (ri->peer == ri->peer->bgp->peer_self)
    return;
    
  if (!BGP_INFO_COUNTABLE (ri)
      && CHECK_FLAG (ri->flags, BGP_INFO_COUNTED))
    {
          
      UNSET_FLAG (ri->flags, BGP_INFO_COUNTED);
      
      /* slight hack, but more robust against errors. */
      if (ri->peer->pcount[table->afi][table->safi])
        ri->peer->pcount[table->afi][table->safi]--;
      else
        {
          zlog_warn ("%s: Asked to decrement 0 prefix count for peer %s",
                     __func__, ri->peer->host);
          zlog_backtrace (LOG_WARNING);
          zlog_warn ("%s: Please report to Quagga bugzilla", __func__);
        }      
    }
  else if (BGP_INFO_COUNTABLE (ri)
           && !CHECK_FLAG (ri->flags, BGP_INFO_COUNTED))
    {
      SET_FLAG (ri->flags, BGP_INFO_COUNTED);
      ri->peer->pcount[table->afi][table->safi]++;
    }
}


/* Set/unset bgp_info flags, adjusting any other state as needed.
 * This is here primarily to keep prefix-count in check.
 */
void
bgp_info_set_flag (struct bgp_node *rn, struct bgp_info *ri, u_int32_t flag)
{
  SET_FLAG (ri->flags, flag);
  
  /* early bath if we know it's not a flag that changes countability state */
  if (!CHECK_FLAG (flag, BGP_INFO_VALID|BGP_INFO_HISTORY|BGP_INFO_REMOVED))
    return;
  
  bgp_pcount_adjust (rn, ri);
}

void
bgp_info_unset_flag (struct bgp_node *rn, struct bgp_info *ri, u_int32_t flag)
{
  UNSET_FLAG (ri->flags, flag);
  
  /* early bath if we know it's not a flag that changes countability state */
  if (!CHECK_FLAG (flag, BGP_INFO_VALID|BGP_INFO_HISTORY|BGP_INFO_REMOVED))
    return;
  
  bgp_pcount_adjust (rn, ri);
}

/* Get MED value.  If MED value is missing and "bgp bestpath
   missing-as-worst" is specified, treat it as the worst value. */
static u_int32_t
bgp_med_value (struct attr *attr, struct bgp *bgp)
{
  if (attr->flag & ATTR_FLAG_BIT (BGP_ATTR_MULTI_EXIT_DISC))
    return attr->med;
  else
    {
      if (bgp_flag_check (bgp, BGP_FLAG_MED_MISSING_AS_WORST))
	return BGP_MED_MAX;
      else
	return 0;
    }
}

void
bgp_info_path_with_addpath_rx_str (struct bgp_info *ri, char *buf)
{
  if (ri->addpath_rx_id)
    sprintf(buf, "path %s (addpath rxid %d)", ri->peer->host, ri->addpath_rx_id);
  else
    sprintf(buf, "path %s", ri->peer->host);
}

/* Compare two bgp route entity.  If 'new' is preferable over 'exist' return 1. */
static int
bgp_info_cmp (struct bgp *bgp, struct bgp_info *new, struct bgp_info *exist,
	      int *paths_eq, struct bgp_maxpaths_cfg *mpath_cfg, int debug,
              const char *pfx_buf)
{
  struct attr *newattr, *existattr;
  struct attr_extra *newattre, *existattre;
  bgp_peer_sort_t new_sort;
  bgp_peer_sort_t exist_sort;
  u_int32_t new_pref;
  u_int32_t exist_pref;
  u_int32_t new_med;
  u_int32_t exist_med;
  u_int32_t new_weight;
  u_int32_t exist_weight;
  uint32_t newm, existm;
  struct in_addr new_id;
  struct in_addr exist_id;
  int new_cluster;
  int exist_cluster;
  int internal_as_route;
  int confed_as_route;
  int ret;
  char new_buf[PATH_ADDPATH_STR_BUFFER];
  char exist_buf[PATH_ADDPATH_STR_BUFFER];

  *paths_eq = 0;

  /* 0. Null check. */
  if (new == NULL)
    {
      if (debug)
        zlog_debug("%s: new is NULL", pfx_buf);
      return 0;
    }

  if (debug)
    bgp_info_path_with_addpath_rx_str (new, new_buf);

  if (exist == NULL)
    {
      if (debug)
        zlog_debug("%s: %s is the initial bestpath", pfx_buf, new_buf);
      return 1;
    }

  if (debug)
    {
      bgp_info_path_with_addpath_rx_str (exist, exist_buf);
      zlog_debug("%s: Comparing %s flags 0x%x with %s flags 0x%x",
                 pfx_buf, new_buf, new->flags, exist_buf, exist->flags);
    }

  newattr = new->attr;
  existattr = exist->attr;
  newattre = newattr->extra;
  existattre = existattr->extra;

  /* 1. Weight check. */
  new_weight = exist_weight = 0;

  if (newattre)
    new_weight = newattre->weight;
  if (existattre)
    exist_weight = existattre->weight;

  if (new_weight > exist_weight)
    {
      if (debug)
        zlog_debug("%s: %s wins over %s due to weight %d > %d",
                   pfx_buf, new_buf, exist_buf, new_weight, exist_weight);
      return 1;
    }

  if (new_weight < exist_weight)
    {
      if (debug)
        zlog_debug("%s: %s loses to %s due to weight %d < %d",
                   pfx_buf, new_buf, exist_buf, new_weight, exist_weight);
      return 0;
    }

  /* 2. Local preference check. */
  new_pref = exist_pref = bgp->default_local_pref;

  if (newattr->flag & ATTR_FLAG_BIT (BGP_ATTR_LOCAL_PREF))
    new_pref = newattr->local_pref;
  if (existattr->flag & ATTR_FLAG_BIT (BGP_ATTR_LOCAL_PREF))
    exist_pref = existattr->local_pref;

  if (new_pref > exist_pref)
    {
      if (debug)
        zlog_debug("%s: %s wins over %s due to localpref %d > %d",
                   pfx_buf, new_buf, exist_buf, new_pref, exist_pref);
      return 1;
    }

  if (new_pref < exist_pref)
    {
      if (debug)
        zlog_debug("%s: %s loses to %s due to localpref %d < %d",
                   pfx_buf, new_buf, exist_buf, new_pref, exist_pref);
      return 0;
    }

  /* 3. Local route check. We prefer:
   *  - BGP_ROUTE_STATIC
   *  - BGP_ROUTE_AGGREGATE
   *  - BGP_ROUTE_REDISTRIBUTE
   */
  if (! (new->sub_type == BGP_ROUTE_NORMAL))
    {
      if (debug)
        zlog_debug("%s: %s wins over %s due to preferred BGP_ROUTE type",
                   pfx_buf, new_buf, exist_buf);
      return 1;
    }

  if (! (exist->sub_type == BGP_ROUTE_NORMAL))
    {
      if (debug)
        zlog_debug("%s: %s loses to %s due to preferred BGP_ROUTE type",
                   pfx_buf, new_buf, exist_buf);
      return 0;
    }

  /* 4. AS path length check. */
  if (! bgp_flag_check (bgp, BGP_FLAG_ASPATH_IGNORE))
    {
      int exist_hops = aspath_count_hops (existattr->aspath);
      int exist_confeds = aspath_count_confeds (existattr->aspath);
      
      if (bgp_flag_check (bgp, BGP_FLAG_ASPATH_CONFED))
	{
	  int aspath_hops;
	  
	  aspath_hops = aspath_count_hops (newattr->aspath);
          aspath_hops += aspath_count_confeds (newattr->aspath);
          
	  if ( aspath_hops < (exist_hops + exist_confeds))
            {
              if (debug)
                zlog_debug("%s: %s wins over %s due to aspath (with confeds) hopcount %d < %d",
                           pfx_buf, new_buf, exist_buf,
                           aspath_hops, (exist_hops + exist_confeds));
	      return 1;
            }

	  if ( aspath_hops > (exist_hops + exist_confeds))
            {
              if (debug)
                zlog_debug("%s: %s loses to %s due to aspath (with confeds) hopcount %d > %d",
                           pfx_buf, new_buf, exist_buf,
                           aspath_hops, (exist_hops + exist_confeds));
	      return 0;
            }
	}
      else
	{
	  int newhops = aspath_count_hops (newattr->aspath);
	  
	  if (newhops < exist_hops)
            {
              if (debug)
                zlog_debug("%s: %s wins over %s due to aspath hopcount %d < %d",
                           pfx_buf, new_buf, exist_buf, newhops, exist_hops);
	      return 1;
            }

          if (newhops > exist_hops)
            {
              if (debug)
                zlog_debug("%s: %s loses to %s due to aspath hopcount %d > %d",
                           pfx_buf, new_buf, exist_buf, newhops, exist_hops);
	      return 0;
            }
	}
    }

  /* 5. Origin check. */
  if (newattr->origin < existattr->origin)
    {
      if (debug)
        zlog_debug("%s: %s wins over %s due to ORIGIN %s < %s",
                   pfx_buf, new_buf, exist_buf,
                   bgp_origin_long_str[newattr->origin],
                   bgp_origin_long_str[existattr->origin]);
      return 1;
    }

  if (newattr->origin > existattr->origin)
    {
      if (debug)
        zlog_debug("%s: %s loses to %s due to ORIGIN %s > %s",
                   pfx_buf, new_buf, exist_buf,
                   bgp_origin_long_str[newattr->origin],
                   bgp_origin_long_str[existattr->origin]);
      return 0;
    }

  /* 6. MED check. */
  internal_as_route = (aspath_count_hops (newattr->aspath) == 0
		      && aspath_count_hops (existattr->aspath) == 0);
  confed_as_route = (aspath_count_confeds (newattr->aspath) > 0
		    && aspath_count_confeds (existattr->aspath) > 0
		    && aspath_count_hops (newattr->aspath) == 0
		    && aspath_count_hops (existattr->aspath) == 0);
  
  if (bgp_flag_check (bgp, BGP_FLAG_ALWAYS_COMPARE_MED)
      || (bgp_flag_check (bgp, BGP_FLAG_MED_CONFED)
	 && confed_as_route)
      || aspath_cmp_left (newattr->aspath, existattr->aspath)
      || aspath_cmp_left_confed (newattr->aspath, existattr->aspath)
      || internal_as_route)
    {
      new_med = bgp_med_value (new->attr, bgp);
      exist_med = bgp_med_value (exist->attr, bgp);

      if (new_med < exist_med)
        {
          if (debug)
            zlog_debug("%s: %s wins over %s due to MED %d < %d",
                       pfx_buf, new_buf, exist_buf, new_med, exist_med);
	  return 1;
        }

      if (new_med > exist_med)
        {
          if (debug)
            zlog_debug("%s: %s loses to %s due to MED %d > %d",
                       pfx_buf, new_buf, exist_buf, new_med, exist_med);
	  return 0;
        }
    }

  /* 7. Peer type check. */
  new_sort = new->peer->sort;
  exist_sort = exist->peer->sort;

  if (new_sort == BGP_PEER_EBGP
      && (exist_sort == BGP_PEER_IBGP || exist_sort == BGP_PEER_CONFED))
    {
      if (debug)
        zlog_debug("%s: %s wins over %s due to eBGP peer > iBGP peer",
                   pfx_buf, new_buf, exist_buf);
      return 1;
    }

  if (exist_sort == BGP_PEER_EBGP
      && (new_sort == BGP_PEER_IBGP || new_sort == BGP_PEER_CONFED))
    {
      if (debug)
        zlog_debug("%s: %s loses to %s due to iBGP peer < eBGP peer",
                   pfx_buf, new_buf, exist_buf);
      return 0;
    }

  /* 8. IGP metric check. */
  newm = existm = 0;

  if (new->extra)
    newm = new->extra->igpmetric;
  if (exist->extra)
    existm = exist->extra->igpmetric;

  if (newm < existm)
    {
      if (debug)
        zlog_debug("%s: %s wins over %s due to IGP metric %d < %d",
                   pfx_buf, new_buf, exist_buf, newm, existm);
      ret = 1;
    }

  if (newm > existm)
    {
      if (debug)
        zlog_debug("%s: %s loses to %s due to IGP metric %d > %d",
                   pfx_buf, new_buf, exist_buf, newm, existm);
      ret = 0;
    }

  /* 9. Same IGP metric. Compare the cluster list length as
     representative of IGP hops metric. Rewrite the metric value
     pair (newm, existm) with the cluster list length. Prefer the
     path with smaller cluster list length.                       */
  if (newm == existm)
    {
      if (peer_sort (new->peer) == BGP_PEER_IBGP
	  && peer_sort (exist->peer) == BGP_PEER_IBGP
	  && (mpath_cfg == NULL ||
              CHECK_FLAG (mpath_cfg->ibgp_flags,
                          BGP_FLAG_IBGP_MULTIPATH_SAME_CLUSTERLEN)))
	{
	  newm = BGP_CLUSTER_LIST_LENGTH(new->attr);
	  existm = BGP_CLUSTER_LIST_LENGTH(exist->attr);

	  if (newm < existm)
            {
              if (debug)
                zlog_debug("%s: %s wins over %s due to CLUSTER_LIST length %d < %d",
                           pfx_buf, new_buf, exist_buf, newm, existm);
	      ret = 1;
            }

	  if (newm > existm)
            {
              if (debug)
                zlog_debug("%s: %s loses to %s due to CLUSTER_LIST length %d > %d",
                           pfx_buf, new_buf, exist_buf, newm, existm);
	      ret = 0;
            }
	}
    }

  /* 10. confed-external vs. confed-internal */
  if (CHECK_FLAG(bgp->config, BGP_CONFIG_CONFEDERATION))
    {
      if (new_sort == BGP_PEER_CONFED && exist_sort == BGP_PEER_IBGP)
        {
          if (debug)
            zlog_debug("%s: %s wins over %s due to confed-external peer > confed-internal peer",
                       pfx_buf, new_buf, exist_buf);
          return 1;
        }

      if (exist_sort == BGP_PEER_CONFED && new_sort == BGP_PEER_IBGP)
        {
          if (debug)
            zlog_debug("%s: %s loses to %s due to confed-internal peer < confed-external peer",
                       pfx_buf, new_buf, exist_buf);
          return 0;
        }
    }

  /* 11. Maximum path check. */
  if (newm == existm)
    {
      if (bgp_flag_check(bgp, BGP_FLAG_ASPATH_MULTIPATH_RELAX))
        {

	  /*
	   * For the two paths, all comparison steps till IGP metric
	   * have succeeded - including AS_PATH hop count. Since 'bgp
	   * bestpath as-path multipath-relax' knob is on, we don't need
	   * an exact match of AS_PATH. Thus, mark the paths are equal.
	   * That will trigger both these paths to get into the multipath
	   * array.
	   */
	  *paths_eq = 1;

          if (debug)
            zlog_debug("%s: %s and %s are equal via multipath-relax",
                       pfx_buf, new_buf, exist_buf);
        }
      else if (new->peer->sort == BGP_PEER_IBGP)
	{
	  if (aspath_cmp (new->attr->aspath, exist->attr->aspath))
            {
	      *paths_eq = 1;

              if (debug)
                zlog_debug("%s: %s and %s are equal via matching aspaths",
                           pfx_buf, new_buf, exist_buf);
            }
	}
      else if (new->peer->as == exist->peer->as)
        {
	  *paths_eq = 1;

          if (debug)
            zlog_debug("%s: %s and %s are equal via same remote-as",
                       pfx_buf, new_buf, exist_buf);
        }
    }
  else
    {
      /*
       * TODO: If unequal cost ibgp multipath is enabled we can
       * mark the paths as equal here instead of returning
       */
      if (debug)
        {
          if (ret == 1)
            zlog_debug("%s: %s wins over %s after IGP metric comparison",
                       pfx_buf, new_buf, exist_buf);
          else
            zlog_debug("%s: %s loses to %s after IGP metric comparison",
                       pfx_buf, new_buf, exist_buf);
        }
      return ret;
    }

  /* 12. If both paths are external, prefer the path that was received
     first (the oldest one).  This step minimizes route-flap, since a
     newer path won't displace an older one, even if it was the
     preferred route based on the additional decision criteria below.  */
  if (! bgp_flag_check (bgp, BGP_FLAG_COMPARE_ROUTER_ID)
      && new_sort == BGP_PEER_EBGP
      && exist_sort == BGP_PEER_EBGP)
    {
      if (CHECK_FLAG (new->flags, BGP_INFO_SELECTED))
        {
          if (debug)
              zlog_debug("%s: %s wins over %s due to oldest external",
                         pfx_buf, new_buf, exist_buf);
	  return 1;
        }

      if (CHECK_FLAG (exist->flags, BGP_INFO_SELECTED))
        {
          if (debug)
              zlog_debug("%s: %s loses to %s due to oldest external",
                         pfx_buf, new_buf, exist_buf);
	  return 0;
        }
    }

  /* 13. Router-ID comparision. */
  /* If one of the paths is "stale", the corresponding peer router-id will
   * be 0 and would always win over the other path. If originator id is
   * used for the comparision, it will decide which path is better.
   */
  if (newattr->flag & ATTR_FLAG_BIT(BGP_ATTR_ORIGINATOR_ID))
    new_id.s_addr = newattre->originator_id.s_addr;
  else
    new_id.s_addr = new->peer->remote_id.s_addr;
  if (existattr->flag & ATTR_FLAG_BIT(BGP_ATTR_ORIGINATOR_ID))
    exist_id.s_addr = existattre->originator_id.s_addr;
  else
    exist_id.s_addr = exist->peer->remote_id.s_addr;

  if (ntohl (new_id.s_addr) < ntohl (exist_id.s_addr))
    {
      if (debug)
        zlog_debug("%s: %s wins over %s due to Router-ID comparison",
                   pfx_buf, new_buf, exist_buf);
      return 1;
    }

  if (ntohl (new_id.s_addr) > ntohl (exist_id.s_addr))
    {
      if (debug)
        zlog_debug("%s: %s loses to %s due to Router-ID comparison",
                   pfx_buf, new_buf, exist_buf);
      return 0;
    }

  /* 14. Cluster length comparision. */
  new_cluster = BGP_CLUSTER_LIST_LENGTH(new->attr);
  exist_cluster = BGP_CLUSTER_LIST_LENGTH(exist->attr);

  if (new_cluster < exist_cluster)
    {
      if (debug)
        zlog_debug("%s: %s wins over %s due to CLUSTER_LIST length %d < %d",
                   pfx_buf, new_buf, exist_buf, new_cluster, exist_cluster);
      return 1;
    }

  if (new_cluster > exist_cluster)
    {
      if (debug)
        zlog_debug("%s: %s loses to %s due to CLUSTER_LIST length %d > %d",
                   pfx_buf, new_buf, exist_buf, new_cluster, exist_cluster);
      return 0;
    }

  /* 15. Neighbor address comparision. */
  /* Do this only if neither path is "stale" as stale paths do not have
   * valid peer information (as the connection may or may not be up).
   */
  if (CHECK_FLAG (exist->flags, BGP_INFO_STALE))
    {
      if (debug)
        zlog_debug("%s: %s wins over %s due to latter path being STALE",
                   pfx_buf, new_buf, exist_buf);
      return 1;
    }

  if (CHECK_FLAG (new->flags, BGP_INFO_STALE))
    {
      if (debug)
        zlog_debug("%s: %s loses to %s due to former path being STALE",
                   pfx_buf, new_buf, exist_buf);
      return 0;
    }

  /* locally configured routes to advertise do not have su_remote */
  if (new->peer->su_remote == NULL)
    return 0;
  if (exist->peer->su_remote == NULL)
    return 1;
  
  ret = sockunion_cmp (new->peer->su_remote, exist->peer->su_remote);

  if (ret == 1)
    {
      if (debug)
        zlog_debug("%s: %s loses to %s due to Neighor IP comparison",
                   pfx_buf, new_buf, exist_buf);
      return 0;
    }

  if (ret == -1)
    {
      if (debug)
        zlog_debug("%s: %s wins over %s due to Neighor IP comparison",
                   pfx_buf, new_buf, exist_buf);
      return 1;
    }

  if (debug)
    zlog_debug("%s: %s wins over %s due to nothing left to compare",
               pfx_buf, new_buf, exist_buf);

  return 1;
}

/* Compare two bgp route entity.  Return -1 if new is preferred, 1 if exist
 * is preferred, or 0 if they are the same (usually will only occur if
 * multipath is enabled 
 * This version is compatible with */
int
bgp_info_cmp_compatible (struct bgp *bgp, struct bgp_info *new, struct bgp_info *exist,
                         afi_t afi, safi_t safi)
{
  int paths_eq;
  int ret;
  ret = bgp_info_cmp (bgp, new, exist, &paths_eq, NULL, 0, __func__);

  if (paths_eq)
    ret = 0;
  else 
    {
      if (ret == 1)
        ret = -1;
      else 
        ret = 1;
    }
  return ret;
}

static enum filter_type
bgp_input_filter (struct peer *peer, struct prefix *p, struct attr *attr,
		  afi_t afi, safi_t safi)
{
  struct bgp_filter *filter;

  filter = &peer->filter[afi][safi];

#define FILTER_EXIST_WARN(F,f,filter) \
  if (BGP_DEBUG (update, UPDATE_IN) \
      && !(F ## _IN (filter))) \
    zlog_warn ("%s: Could not find configured input %s-list %s!", \
               peer->host, #f, F ## _IN_NAME(filter));
  
  if (DISTRIBUTE_IN_NAME (filter)) {
    FILTER_EXIST_WARN(DISTRIBUTE, distribute, filter);
      
    if (access_list_apply (DISTRIBUTE_IN (filter), p) == FILTER_DENY)
      return FILTER_DENY;
  }

  if (PREFIX_LIST_IN_NAME (filter)) {
    FILTER_EXIST_WARN(PREFIX_LIST, prefix, filter);
    
    if (prefix_list_apply (PREFIX_LIST_IN (filter), p) == PREFIX_DENY)
      return FILTER_DENY;
  }
  
  if (FILTER_LIST_IN_NAME (filter)) {
    FILTER_EXIST_WARN(FILTER_LIST, as, filter);
    
    if (as_list_apply (FILTER_LIST_IN (filter), attr->aspath)== AS_FILTER_DENY)
      return FILTER_DENY;
  }
  
  return FILTER_PERMIT;
#undef FILTER_EXIST_WARN
}

static enum filter_type
bgp_output_filter (struct peer *peer, struct prefix *p, struct attr *attr,
		   afi_t afi, safi_t safi)
{
  struct bgp_filter *filter;

  filter = &peer->filter[afi][safi];

#define FILTER_EXIST_WARN(F,f,filter) \
  if (BGP_DEBUG (update, UPDATE_OUT) \
      && !(F ## _OUT (filter))) \
    zlog_warn ("%s: Could not find configured output %s-list %s!", \
               peer->host, #f, F ## _OUT_NAME(filter));

  if (DISTRIBUTE_OUT_NAME (filter)) {
    FILTER_EXIST_WARN(DISTRIBUTE, distribute, filter);
    
    if (access_list_apply (DISTRIBUTE_OUT (filter), p) == FILTER_DENY)
      return FILTER_DENY;
  }

  if (PREFIX_LIST_OUT_NAME (filter)) {
    FILTER_EXIST_WARN(PREFIX_LIST, prefix, filter);
    
    if (prefix_list_apply (PREFIX_LIST_OUT (filter), p) == PREFIX_DENY)
      return FILTER_DENY;
  }

  if (FILTER_LIST_OUT_NAME (filter)) {
    FILTER_EXIST_WARN(FILTER_LIST, as, filter);
    
    if (as_list_apply (FILTER_LIST_OUT (filter), attr->aspath) == AS_FILTER_DENY)
      return FILTER_DENY;
  }

  return FILTER_PERMIT;
#undef FILTER_EXIST_WARN
}

/* If community attribute includes no_export then return 1. */
static int
bgp_community_filter (struct peer *peer, struct attr *attr)
{
  if (attr->community)
    {
      /* NO_ADVERTISE check. */
      if (community_include (attr->community, COMMUNITY_NO_ADVERTISE))
	return 1;

      /* NO_EXPORT check. */
      if (peer->sort == BGP_PEER_EBGP &&
	  community_include (attr->community, COMMUNITY_NO_EXPORT))
	return 1;

      /* NO_EXPORT_SUBCONFED check. */
      if (peer->sort == BGP_PEER_EBGP
	  || peer->sort == BGP_PEER_CONFED)
	if (community_include (attr->community, COMMUNITY_NO_EXPORT_SUBCONFED))
	  return 1;
    }
  return 0;
}

/* Route reflection loop check.  */
static int
bgp_cluster_filter (struct peer *peer, struct attr *attr)
{
  struct in_addr cluster_id;

  if (attr->extra && attr->extra->cluster)
    {
      if (peer->bgp->config & BGP_CONFIG_CLUSTER_ID)
	cluster_id = peer->bgp->cluster_id;
      else
	cluster_id = peer->bgp->router_id;
      
      if (cluster_loop_check (attr->extra->cluster, cluster_id))
	return 1;
    }
  return 0;
}

static int
bgp_input_modifier (struct peer *peer, struct prefix *p, struct attr *attr,
		    afi_t afi, safi_t safi, const char *rmap_name)
{
  struct bgp_filter *filter;
  struct bgp_info info;
  route_map_result_t ret;
  struct route_map *rmap = NULL;

  filter = &peer->filter[afi][safi];

  /* Apply default weight value. */
  if (peer->weight[afi][safi])
    (bgp_attr_extra_get (attr))->weight = peer->weight[afi][safi];

  if (rmap_name)
    {
      rmap = route_map_lookup_by_name(rmap_name);

      if (rmap == NULL)
	    return RMAP_DENY;
    }
  else
    {
      if (ROUTE_MAP_IN_NAME(filter))
        {
          rmap = ROUTE_MAP_IN (filter);

          if (rmap == NULL)
	        return RMAP_DENY;
        }
    }

  /* Route map apply. */
  if (rmap)
    {
      /* Duplicate current value to new strucutre for modification. */
      info.peer = peer;
      info.attr = attr;

      SET_FLAG (peer->rmap_type, PEER_RMAP_TYPE_IN); 

      /* Apply BGP route map to the attribute. */
      ret = route_map_apply (rmap, p, RMAP_BGP, &info);

      peer->rmap_type = 0;

      if (ret == RMAP_DENYMATCH)
	{
	  /* Free newly generated AS path and community by route-map. */
	  bgp_attr_flush (attr);
	  return RMAP_DENY;
	}
    }
  return RMAP_PERMIT;
}

static int
bgp_output_modifier (struct peer *peer, struct prefix *p, struct attr *attr,
		     afi_t afi, safi_t safi, const char *rmap_name)
{
  struct bgp_filter *filter;
  struct bgp_info info;
  route_map_result_t ret;
  struct route_map *rmap = NULL;

  filter = &peer->filter[afi][safi];

  /* Apply default weight value. */
  if (peer->weight[afi][safi])
    (bgp_attr_extra_get (attr))->weight = peer->weight[afi][safi];

  if (rmap_name)
    {
      rmap = route_map_lookup_by_name(rmap_name);

      if (rmap == NULL)
	    return RMAP_DENY;
    }
  else
    {
      if (ROUTE_MAP_OUT_NAME(filter))
        {
          rmap = ROUTE_MAP_OUT (filter);

          if (rmap == NULL)
	        return RMAP_DENY;
        }
    }

  /* Route map apply. */
  if (rmap)
    {
      /* Duplicate current value to new strucutre for modification. */
      info.peer = peer;
      info.attr = attr;

      SET_FLAG (peer->rmap_type, PEER_RMAP_TYPE_OUT);

      /* Apply BGP route map to the attribute. */
      ret = route_map_apply (rmap, p, RMAP_BGP, &info);

      peer->rmap_type = 0;

      if (ret == RMAP_DENYMATCH)
	/* caller has multiple error paths with bgp_attr_flush() */
	return RMAP_DENY;
    }
  return RMAP_PERMIT;
}

/* If this is an EBGP peer with remove-private-AS */
static void
bgp_peer_remove_private_as(struct bgp *bgp, afi_t afi, safi_t safi,
                           struct peer *peer, struct attr *attr)
{
  if (peer->sort == BGP_PEER_EBGP &&
      (peer_af_flag_check (peer, afi, safi, PEER_FLAG_REMOVE_PRIVATE_AS_ALL_REPLACE) ||
       peer_af_flag_check (peer, afi, safi, PEER_FLAG_REMOVE_PRIVATE_AS_REPLACE) ||
       peer_af_flag_check (peer, afi, safi, PEER_FLAG_REMOVE_PRIVATE_AS_ALL) ||
       peer_af_flag_check (peer, afi, safi, PEER_FLAG_REMOVE_PRIVATE_AS)))
    {
      // Take action on the entire aspath
      if (peer_af_flag_check (peer, afi, safi, PEER_FLAG_REMOVE_PRIVATE_AS_ALL_REPLACE) ||
          peer_af_flag_check (peer, afi, safi, PEER_FLAG_REMOVE_PRIVATE_AS_ALL))
        {
          if (peer_af_flag_check (peer, afi, safi, PEER_FLAG_REMOVE_PRIVATE_AS_ALL_REPLACE))
            attr->aspath = aspath_replace_private_asns (attr->aspath, bgp->as);

          // The entire aspath consists of private ASNs so create an empty aspath
          else if (aspath_private_as_check (attr->aspath))
            attr->aspath = aspath_empty_get ();

          // There are some public and some private ASNs, remove the private ASNs
          else
            attr->aspath = aspath_remove_private_asns (attr->aspath);
        }

      // 'all' was not specified so the entire aspath must be private ASNs
      // for us to do anything
      else if (aspath_private_as_check (attr->aspath))
        {
          if (peer_af_flag_check (peer, afi, safi, PEER_FLAG_REMOVE_PRIVATE_AS_REPLACE))
            attr->aspath = aspath_replace_private_asns (attr->aspath, bgp->as);
          else
            attr->aspath = aspath_empty_get ();
        }
    }
}

/* If this is an EBGP peer with as-override */
static void
bgp_peer_as_override(struct bgp *bgp, afi_t afi, safi_t safi,
                     struct peer *peer, struct attr *attr)
{
  if (peer->sort == BGP_PEER_EBGP &&
      peer_af_flag_check (peer, afi, safi, PEER_FLAG_AS_OVERRIDE))
    {
      if (aspath_single_asn_check (attr->aspath, peer->as))
        attr->aspath = aspath_replace_specific_asn (attr->aspath, peer->as, bgp->as);
    }
}

static void
subgroup_announce_reset_nhop (u_char family, struct attr *attr)
{
  if (family == AF_INET)
    attr->nexthop.s_addr = 0;
  if (family == AF_INET6)
    memset (&attr->extra->mp_nexthop_global, 0, IPV6_MAX_BYTELEN);
}

int
subgroup_announce_check (struct bgp_info *ri, struct update_subgroup *subgrp,
			 struct prefix *p, struct attr *attr)
{
  struct bgp_filter *filter;
  struct peer *from;
  struct peer *peer;
  struct peer *onlypeer;
  struct bgp *bgp;
  struct attr *riattr;
  struct peer_af *paf;
  char buf[SU_ADDRSTRLEN];
  int ret;
  int transparent;
  int reflect;
  afi_t afi;
  safi_t safi;
  int samepeer_safe = 0;	/* for synthetic mplsvpns routes */

  if (DISABLE_BGP_ANNOUNCE)
    return 0;

  afi = SUBGRP_AFI(subgrp);
  safi = SUBGRP_SAFI(subgrp);
  peer = SUBGRP_PEER(subgrp);
  onlypeer = NULL;
  if (CHECK_FLAG (peer->flags, PEER_FLAG_LONESOUL))
    onlypeer = SUBGRP_PFIRST(subgrp)->peer;

  from = ri->peer;
  filter = &peer->filter[afi][safi];
  bgp = SUBGRP_INST(subgrp);
  riattr = bgp_info_mpath_count (ri) ? bgp_info_mpath_attr (ri) : ri->attr;

#if ENABLE_BGP_VNC
  if (((afi == AFI_IP) || (afi == AFI_IP6)) && (safi == SAFI_MPLS_VPN) &&
      ((ri->type == ZEBRA_ROUTE_BGP_DIRECT) ||
       (ri->type == ZEBRA_ROUTE_BGP_DIRECT_EXT))) {

    /*
     * direct and direct_ext type routes originate internally even
     * though they can have peer pointers that reference other systems
     */
    char    buf[BUFSIZ];
    prefix2str(p, buf, BUFSIZ);
    zlog_debug("%s: pfx %s bgp_direct->vpn route peer safe", __func__, buf);
    samepeer_safe = 1;
  }
#endif

  /* With addpath we may be asked to TX all kinds of paths so make sure
   * ri is valid */
  if (!CHECK_FLAG (ri->flags, BGP_INFO_VALID) ||
      CHECK_FLAG (ri->flags, BGP_INFO_HISTORY) ||
      CHECK_FLAG (ri->flags, BGP_INFO_REMOVED))
    {
      return 0;
    }

  /* If this is not the bestpath then check to see if there is an enabled addpath
   * feature that requires us to advertise it */
  if (! CHECK_FLAG (ri->flags, BGP_INFO_SELECTED))
    {
      if (! bgp_addpath_tx_path(peer, afi, safi, ri))
        {
          return 0;
        }
    }

  /* Aggregate-address suppress check. */
  if (ri->extra && ri->extra->suppress)
    if (! UNSUPPRESS_MAP_NAME (filter))
      {
	return 0;
      }

  /* Do not send back route to sender. */
  if (onlypeer && from == onlypeer)
    {
      return 0;
    }

  /* Do not send the default route in the BGP table if the neighbor is
   * configured for default-originate */
  if (CHECK_FLAG (peer->af_flags[afi][safi], PEER_FLAG_DEFAULT_ORIGINATE))
    {
      if (p->family == AF_INET && p->u.prefix4.s_addr == INADDR_ANY)
        return 0;
      else if (p->family == AF_INET6 && p->prefixlen == 0)
        return 0;
    }

  /* Transparency check. */
  if (CHECK_FLAG (peer->af_flags[afi][safi], PEER_FLAG_RSERVER_CLIENT)
      && CHECK_FLAG (from->af_flags[afi][safi], PEER_FLAG_RSERVER_CLIENT))
    transparent = 1;
  else
    transparent = 0;

  /* If community is not disabled check the no-export and local. */
  if (! transparent && bgp_community_filter (peer, riattr))
    {
      if (bgp_debug_update(NULL, p, subgrp->update_group, 0))
	zlog_debug ("subgrpannouncecheck: community filter check fail");
      return 0;
    }

  /* If the attribute has originator-id and it is same as remote
     peer's id. */
  if (onlypeer &&
      riattr->flag & ATTR_FLAG_BIT (BGP_ATTR_ORIGINATOR_ID) &&
      (IPV4_ADDR_SAME (&onlypeer->remote_id, &riattr->extra->originator_id)))
	{
          if (bgp_debug_update(NULL, p, subgrp->update_group, 0))
	    zlog_debug ("%s [Update:SEND] %s/%d originator-id is same as "
		  "remote router-id",
		  onlypeer->host,
		  inet_ntop(p->family, &p->u.prefix, buf, SU_ADDRSTRLEN),
		  p->prefixlen);
	  return 0;
	}

  /* ORF prefix-list filter check */
  if (CHECK_FLAG (peer->af_cap[afi][safi], PEER_CAP_ORF_PREFIX_RM_ADV)
      && (CHECK_FLAG (peer->af_cap[afi][safi], PEER_CAP_ORF_PREFIX_SM_RCV)
	  || CHECK_FLAG (peer->af_cap[afi][safi],
			 PEER_CAP_ORF_PREFIX_SM_OLD_RCV)))
    if (peer->orf_plist[afi][safi])
      {
	if (prefix_list_apply (peer->orf_plist[afi][safi], p) == PREFIX_DENY)
	  {
            if (bgp_debug_update(NULL, p, subgrp->update_group, 0))
              zlog_debug ("%s [Update:SEND] %s/%d is filtered via ORF",
                          peer->host,
                          inet_ntop(p->family, &p->u.prefix, buf, SU_ADDRSTRLEN),
                          p->prefixlen);
	    return 0;
	  }
      }

  /* Output filter check. */
  if (bgp_output_filter (peer, p, riattr, afi, safi) == FILTER_DENY)
    {
      if (bgp_debug_update(NULL, p, subgrp->update_group, 0))
	zlog_debug ("%s [Update:SEND] %s/%d is filtered",
	      peer->host,
	      inet_ntop(p->family, &p->u.prefix, buf, SU_ADDRSTRLEN),
	      p->prefixlen);
      return 0;
    }

#ifdef BGP_SEND_ASPATH_CHECK
  /* AS path loop check. */
  if (onlypeer && aspath_loop_check (riattr->aspath, onlypeer->as))
    {
      if (bgp_debug_update(NULL, p, subgrp->update_group, 0))
        zlog_debug ("%s [Update:SEND] suppress announcement to peer AS %u "
	      "that is part of AS path.",
	      onlypeer->host, onlypeer->as);
      return 0;
    }
#endif /* BGP_SEND_ASPATH_CHECK */

  /* If we're a CONFED we need to loop check the CONFED ID too */
  if (CHECK_FLAG(bgp->config, BGP_CONFIG_CONFEDERATION))
    {
      if (aspath_loop_check(riattr->aspath, bgp->confed_id))
	{
          if (bgp_debug_update(NULL, p, subgrp->update_group, 0))
	    zlog_debug ("%s [Update:SEND] suppress announcement to peer AS %u"
		  " is AS path.",
		  peer->host,
		  bgp->confed_id);
	  return 0;
	}
    }

  /* Route-Reflect check. */
  if (from->sort == BGP_PEER_IBGP && peer->sort == BGP_PEER_IBGP)
    reflect = 1;
  else
    reflect = 0;

  /* IBGP reflection check. */
  if (reflect && !samepeer_safe)
    {
      /* A route from a Client peer. */
      if (CHECK_FLAG (from->af_flags[afi][safi], PEER_FLAG_REFLECTOR_CLIENT))
	{
	  /* Reflect to all the Non-Client peers and also to the
             Client peers other than the originator.  Originator check
             is already done.  So there is noting to do. */
	  /* no bgp client-to-client reflection check. */
	  if (bgp_flag_check (bgp, BGP_FLAG_NO_CLIENT_TO_CLIENT))
	    if (CHECK_FLAG (peer->af_flags[afi][safi],
			    PEER_FLAG_REFLECTOR_CLIENT))
	      return 0;
	}
      else
	{
	  /* A route from a Non-client peer. Reflect to all other
	     clients. */
	  if (! CHECK_FLAG (peer->af_flags[afi][safi],
			    PEER_FLAG_REFLECTOR_CLIENT))
	    return 0;
	}
    }

  /* For modify attribute, copy it to temporary structure. */
  bgp_attr_dup (attr, riattr);

  /* If local-preference is not set. */
  if ((peer->sort == BGP_PEER_IBGP
       || peer->sort == BGP_PEER_CONFED)
      && (! (attr->flag & ATTR_FLAG_BIT (BGP_ATTR_LOCAL_PREF))))
    {
      attr->flag |= ATTR_FLAG_BIT (BGP_ATTR_LOCAL_PREF);
      attr->local_pref = bgp->default_local_pref;
    }

  /* If originator-id is not set and the route is to be reflected,
     set the originator id */
  if (reflect && (!(attr->flag & ATTR_FLAG_BIT(BGP_ATTR_ORIGINATOR_ID))))
    {
      attr->extra = bgp_attr_extra_get(attr);
      IPV4_ADDR_COPY(&(attr->extra->originator_id), &(from->remote_id));
      SET_FLAG(attr->flag, BGP_ATTR_ORIGINATOR_ID);
    }

  /* Remove MED if its an EBGP peer - will get overwritten by route-maps */
  if (peer->sort == BGP_PEER_EBGP
      && attr->flag & ATTR_FLAG_BIT (BGP_ATTR_MULTI_EXIT_DISC))
    {
      if (from != bgp->peer_self && ! transparent
	  && ! CHECK_FLAG (peer->af_flags[afi][safi], PEER_FLAG_MED_UNCHANGED))
	attr->flag &= ~(ATTR_FLAG_BIT (BGP_ATTR_MULTI_EXIT_DISC));
    }

  /* Since the nexthop attribute can vary per peer, it is not explicitly set
   * in announce check, only certain flags and length (or number of nexthops
   * -- for IPv6/MP_REACH) are set here in order to guide the update formation
   * code in setting the nexthop(s) on a per peer basis in reformat_peer().
   * Typically, the source nexthop in the attribute is preserved but in the
   * scenarios where we know it will always be overwritten, we reset the
   * nexthop to "0" in an attempt to achieve better Update packing. An
   * example of this is when a prefix from each of 2 IBGP peers needs to be
   * announced to an EBGP peer (and they have the same attributes barring
   * their nexthop).
   */
  if (reflect)
    SET_FLAG(attr->rmap_change_flags, BATTR_REFLECTED);

#define NEXTHOP_IS_V6 (\
    (safi != SAFI_ENCAP && safi != SAFI_MPLS_VPN &&\
     (p->family == AF_INET6 || peer_cap_enhe(peer))) || \
    ((safi == SAFI_ENCAP || safi == SAFI_MPLS_VPN) &&\
     attr->extra->mp_nexthop_len >= IPV6_MAX_BYTELEN))

  /* IPv6/MP starts with 1 nexthop. The link-local address is passed only if
   * the peer (group) is configured to receive link-local nexthop unchanged
   * and it is available in the prefix OR we're not reflecting the route and
   * the peer (group) to whom we're going to announce is on a shared network
   * and this is either a self-originated route or the peer is EBGP.
   */
  if (NEXTHOP_IS_V6)
    {
      attr->extra->mp_nexthop_len = BGP_ATTR_NHLEN_IPV6_GLOBAL;
      if ((CHECK_FLAG (peer->af_flags[afi][safi],
                       PEER_FLAG_NEXTHOP_LOCAL_UNCHANGED) &&
           IN6_IS_ADDR_LINKLOCAL (&attr->extra->mp_nexthop_local)) ||
          (!reflect && peer->shared_network &&
           (from == bgp->peer_self || peer->sort == BGP_PEER_EBGP)))
        {
          attr->extra->mp_nexthop_len = BGP_ATTR_NHLEN_IPV6_GLOBAL_AND_LL;
        }

      /* Clear off link-local nexthop in source, whenever it is not needed to
       * ensure more prefixes share the same attribute for announcement.
       */
      if (!(CHECK_FLAG (peer->af_flags[afi][safi],
            PEER_FLAG_NEXTHOP_LOCAL_UNCHANGED)))
        memset (&attr->extra->mp_nexthop_local, 0, IPV6_MAX_BYTELEN);
    }

  bgp_peer_remove_private_as(bgp, afi, safi, peer, attr);
  bgp_peer_as_override(bgp, afi, safi, peer, attr);

  /* Route map & unsuppress-map apply. */
  if (ROUTE_MAP_OUT_NAME (filter)
      || (ri->extra && ri->extra->suppress) )
    {
      struct bgp_info info;
      struct attr dummy_attr;
      struct attr_extra dummy_extra;

      dummy_attr.extra = &dummy_extra;

      info.peer = peer;
      info.attr = attr;
      /* don't confuse inbound and outbound setting */
      RESET_FLAG(attr->rmap_change_flags);

      /*
       * The route reflector is not allowed to modify the attributes
       * of the reflected IBGP routes unless explicitly allowed.
       */
      if ((from->sort == BGP_PEER_IBGP && peer->sort == BGP_PEER_IBGP)
        && !bgp_flag_check(bgp, BGP_FLAG_RR_ALLOW_OUTBOUND_POLICY))
        {
          bgp_attr_dup (&dummy_attr, attr);
          info.attr = &dummy_attr;
        }

      SET_FLAG (peer->rmap_type, PEER_RMAP_TYPE_OUT);

      if (ri->extra && ri->extra->suppress)
	ret = route_map_apply (UNSUPPRESS_MAP (filter), p, RMAP_BGP, &info);
      else
	ret = route_map_apply (ROUTE_MAP_OUT (filter), p, RMAP_BGP, &info);

      peer->rmap_type = 0;

      if (ret == RMAP_DENYMATCH)
	{
	  bgp_attr_flush (attr);
	  return 0;
	}
    }

  /* After route-map has been applied, we check to see if the nexthop to
   * be carried in the attribute (that is used for the announcement) can
   * be cleared off or not. We do this in all cases where we would be
   * setting the nexthop to "ourselves". For IPv6, we only need to consider
   * the global nexthop here; the link-local nexthop would have been cleared
   * already, and if not, it is required by the update formation code.
   * Also see earlier comments in this function.
   */
  /*
   * If route-map has performed some operation on the nexthop or the peer
   * configuration says to pass it unchanged, we cannot reset the nexthop
   * here, so only attempt to do it if these aren't true. Note that the
   * route-map handler itself might have cleared the nexthop, if for example,
   * it is configured as 'peer-address'.
   */
  if (!bgp_rmap_nhop_changed(attr->rmap_change_flags,
                             riattr->rmap_change_flags) &&
      !transparent &&
      !CHECK_FLAG (peer->af_flags[afi][safi], PEER_FLAG_NEXTHOP_UNCHANGED))
    {
      /* We can reset the nexthop, if setting (or forcing) it to 'self' */
      if (CHECK_FLAG (peer->af_flags[afi][safi], PEER_FLAG_NEXTHOP_SELF) ||
          CHECK_FLAG (peer->af_flags[afi][safi], PEER_FLAG_FORCE_NEXTHOP_SELF))
        {
          if (!reflect ||
              CHECK_FLAG (peer->af_flags[afi][safi],
                          PEER_FLAG_FORCE_NEXTHOP_SELF))
            subgroup_announce_reset_nhop ((peer_cap_enhe(peer) ?
                          AF_INET6 : p->family), attr);
        }
      else if (peer->sort == BGP_PEER_EBGP)
        {
          /* Can also reset the nexthop if announcing to EBGP, but only if
           * no peer in the subgroup is on a shared subnet.
           * Note: 3rd party nexthop currently implemented for IPv4 only.
           */
          SUBGRP_FOREACH_PEER (subgrp, paf)
            {
              if (bgp_multiaccess_check_v4 (riattr->nexthop, paf->peer))
                break;
            }
          if (!paf)
            subgroup_announce_reset_nhop ((peer_cap_enhe(peer) ? AF_INET6 : p->family), attr);
        }
      /* If IPv6/MP and nexthop does not have any override and happens to
       * be a link-local address, reset it so that we don't pass along the
       * source's link-local IPv6 address to recipients who may not be on
       * the same interface.
       */
      if (p->family == AF_INET6 || peer_cap_enhe(peer))
        {
          if (IN6_IS_ADDR_LINKLOCAL (&attr->extra->mp_nexthop_global))
            subgroup_announce_reset_nhop (AF_INET6, attr);
        }
    }

  return 1;
}

struct bgp_info_pair
{
  struct bgp_info *old;
  struct bgp_info *new;
};

static void
bgp_best_selection (struct bgp *bgp, struct bgp_node *rn,
		    struct bgp_maxpaths_cfg *mpath_cfg,
		    struct bgp_info_pair *result)
{
  struct bgp_info *new_select;
  struct bgp_info *old_select;
  struct bgp_info *ri;
  struct bgp_info *ri1;
  struct bgp_info *ri2;
  struct bgp_info *nextri = NULL;
  int paths_eq, do_mpath, debug;
  struct list mp_list;
  char pfx_buf[PREFIX2STR_BUFFER];
  char path_buf[PATH_ADDPATH_STR_BUFFER];

  bgp_mp_list_init (&mp_list);
  do_mpath = (mpath_cfg->maxpaths_ebgp > 1 || mpath_cfg->maxpaths_ibgp > 1);

  debug = bgp_debug_bestpath(&rn->p);

  if (debug)
    prefix2str (&rn->p, pfx_buf, sizeof (pfx_buf));

  /* bgp deterministic-med */
  new_select = NULL;
  if (bgp_flag_check (bgp, BGP_FLAG_DETERMINISTIC_MED))
    {

      /* Clear BGP_INFO_DMED_SELECTED for all paths */
      for (ri1 = rn->info; ri1; ri1 = ri1->next)
        bgp_info_unset_flag (rn, ri1, BGP_INFO_DMED_SELECTED);

      for (ri1 = rn->info; ri1; ri1 = ri1->next)
        {
          if (CHECK_FLAG (ri1->flags, BGP_INFO_DMED_CHECK))
            continue;
          if (BGP_INFO_HOLDDOWN (ri1))
            continue;
          if (ri1->peer && ri1->peer != bgp->peer_self)
            if (ri1->peer->status != Established)
              continue;

          new_select = ri1;
          if (ri1->next)
            {
              for (ri2 = ri1->next; ri2; ri2 = ri2->next)
                {
                  if (CHECK_FLAG (ri2->flags, BGP_INFO_DMED_CHECK))
                    continue;
                  if (BGP_INFO_HOLDDOWN (ri2))
                    continue;
                  if (ri2->peer &&
                      ri2->peer != bgp->peer_self &&
                      !CHECK_FLAG (ri2->peer->sflags, PEER_STATUS_NSF_WAIT))
                    if (ri2->peer->status != Established)
                      continue;

                  if (aspath_cmp_left (ri1->attr->aspath, ri2->attr->aspath)
                      || aspath_cmp_left_confed (ri1->attr->aspath,
                                                 ri2->attr->aspath))
                    {
                      if (bgp_info_cmp (bgp, ri2, new_select, &paths_eq,
                                        mpath_cfg, debug, pfx_buf))
                        {
                          bgp_info_unset_flag (rn, new_select, BGP_INFO_DMED_SELECTED);
                          new_select = ri2;
                        }

                      bgp_info_set_flag (rn, ri2, BGP_INFO_DMED_CHECK);
                    }
                }
            }
          bgp_info_set_flag (rn, new_select, BGP_INFO_DMED_CHECK);
          bgp_info_set_flag (rn, new_select, BGP_INFO_DMED_SELECTED);

          if (debug)
            {
              bgp_info_path_with_addpath_rx_str (new_select, path_buf);
              zlog_debug("%s: %s is the bestpath from AS %d",
                         pfx_buf, path_buf, aspath_get_first_as(new_select->attr->aspath));
            }
        }
    }

  /* Check old selected route and new selected route. */
  old_select = NULL;
  new_select = NULL;
  for (ri = rn->info; (ri != NULL) && (nextri = ri->next, 1); ri = nextri)
    {
      if (CHECK_FLAG (ri->flags, BGP_INFO_SELECTED))
	old_select = ri;

      if (BGP_INFO_HOLDDOWN (ri))
        {
          /* reap REMOVED routes, if needs be 
           * selected route must stay for a while longer though
           */
          if (CHECK_FLAG (ri->flags, BGP_INFO_REMOVED)
              && (ri != old_select))
              bgp_info_reap (rn, ri);
          
          continue;
        }

      if (ri->peer &&
          ri->peer != bgp->peer_self &&
          !CHECK_FLAG (ri->peer->sflags, PEER_STATUS_NSF_WAIT))
        if (ri->peer->status != Established)
          continue;

      if (bgp_flag_check (bgp, BGP_FLAG_DETERMINISTIC_MED)
          && (! CHECK_FLAG (ri->flags, BGP_INFO_DMED_SELECTED)))
	{
	  bgp_info_unset_flag (rn, ri, BGP_INFO_DMED_CHECK);
	  continue;
        }

      bgp_info_unset_flag (rn, ri, BGP_INFO_DMED_CHECK);

      if (bgp_info_cmp (bgp, ri, new_select, &paths_eq, mpath_cfg, debug, pfx_buf))
	{
	  new_select = ri;
	}
    }
    
  /* Now that we know which path is the bestpath see if any of the other paths
   * qualify as multipaths
   */
  if (debug)
    {
      if (new_select)
        bgp_info_path_with_addpath_rx_str (new_select, path_buf);
      else
        sprintf (path_buf, "NONE");
      zlog_debug("%s: After path selection, newbest is %s oldbest was %s",
                 pfx_buf, path_buf,
                 old_select ? old_select->peer->host : "NONE");
    }

  if (do_mpath && new_select)
    {
      for (ri = rn->info; (ri != NULL) && (nextri = ri->next, 1); ri = nextri)
        {

          if (debug)
            bgp_info_path_with_addpath_rx_str (ri, path_buf);

          if (ri == new_select)
            {
              if (debug)
                zlog_debug("%s: %s is the bestpath, add to the multipath list",
                           pfx_buf, path_buf);
              bgp_mp_list_add (&mp_list, ri);
              continue;
            }

          if (BGP_INFO_HOLDDOWN (ri))
            continue;

          if (ri->peer &&
              ri->peer != bgp->peer_self &&
              !CHECK_FLAG (ri->peer->sflags, PEER_STATUS_NSF_WAIT))
            if (ri->peer->status != Established)
              continue;

          if (!bgp_info_nexthop_cmp (ri, new_select))
            {
              if (debug)
                zlog_debug("%s: %s has the same nexthop as the bestpath, skip it",
                           pfx_buf, path_buf);
              continue;
            }

          bgp_info_cmp (bgp, ri, new_select, &paths_eq, mpath_cfg, debug, pfx_buf);

          if (paths_eq)
            {
              if (debug)
                zlog_debug("%s: %s is equivalent to the bestpath, add to the multipath list",
                           pfx_buf, path_buf);
	      bgp_mp_list_add (&mp_list, ri);
            }
        }
    }

  bgp_info_mpath_update (rn, new_select, old_select, &mp_list, mpath_cfg);
  bgp_info_mpath_aggregate_update (new_select, old_select);
  bgp_mp_list_clear (&mp_list);

  result->old = old_select;
  result->new = new_select;

  return;
}

/*
 * A new route/change in bestpath of an existing route. Evaluate the path
 * for advertisement to the subgroup.
 */
int
subgroup_process_announce_selected (struct update_subgroup *subgrp,
				    struct bgp_info *selected,
				    struct bgp_node *rn,
                                    u_int32_t addpath_tx_id)
{
  struct prefix *p;
  struct peer *onlypeer;
  struct attr attr;
  struct attr_extra extra;
  afi_t afi;
  safi_t safi;

  p = &rn->p;
  afi = SUBGRP_AFI(subgrp);
  safi = SUBGRP_SAFI(subgrp);
  onlypeer = ((SUBGRP_PCOUNT(subgrp) == 1) ?
	      (SUBGRP_PFIRST(subgrp))->peer : NULL);

  /* First update is deferred until ORF or ROUTE-REFRESH is received */
  if (onlypeer && CHECK_FLAG (onlypeer->af_sflags[afi][safi],
			      PEER_STATUS_ORF_WAIT_REFRESH))
    return 0;

  memset(&extra, 0, sizeof(struct attr_extra));
  /* It's initialized in bgp_announce_check() */
  attr.extra = &extra;

  /* Announcement to the subgroup.  If the route is filtered withdraw it. */
  if (selected)
    {
      if (subgroup_announce_check(selected, subgrp, p, &attr))
        bgp_adj_out_set_subgroup(rn, subgrp, &attr, selected);
      else
        bgp_adj_out_unset_subgroup(rn, subgrp, 1, selected->addpath_tx_id);
    }

  /* If selected is NULL we must withdraw the path using addpath_tx_id */
  else
    {
      bgp_adj_out_unset_subgroup(rn, subgrp, 1, addpath_tx_id);
    }

  return 0;
}

/*
 * Clear IGP changed flag and attribute changed flag for a route (all paths).
 * This is called at the end of route processing.
 */
static void
bgp_zebra_clear_route_change_flags (struct bgp_node *rn)
{
  struct bgp_info *ri;

  for (ri = rn->info; ri; ri = ri->next)
    {
	if (BGP_INFO_HOLDDOWN (ri))
          continue;
        UNSET_FLAG (ri->flags, BGP_INFO_IGP_CHANGED);
        UNSET_FLAG (ri->flags, BGP_INFO_ATTR_CHANGED);
    }
}

/*
 * Has the route changed from the RIB's perspective? This is invoked only
 * if the route selection returns the same best route as earlier - to
 * determine if we need to update zebra or not.
 */
static int
bgp_zebra_has_route_changed (struct bgp_node *rn, struct bgp_info *selected)
{
  struct bgp_info *mpinfo;

  /* If this is multipath, check all selected paths for any nexthop change or
   * attribute change. Some attribute changes (e.g., community) aren't of
   * relevance to the RIB, but we'll update zebra to ensure we handle the
   * case of BGP nexthop change. This is the behavior when the best path has
   * an attribute change anyway.
   */
  if (CHECK_FLAG (selected->flags, BGP_INFO_IGP_CHANGED) ||
      CHECK_FLAG (selected->flags, BGP_INFO_MULTIPATH_CHG))
    return 1;

  /* If this is multipath, check all selected paths for any nexthop change */
  for (mpinfo = bgp_info_mpath_first (selected); mpinfo;
       mpinfo = bgp_info_mpath_next (mpinfo))
    {
      if (CHECK_FLAG (mpinfo->flags, BGP_INFO_IGP_CHANGED)
          || CHECK_FLAG (mpinfo->flags, BGP_INFO_ATTR_CHANGED))
        return 1;
    }

  /* Nothing has changed from the RIB's perspective. */
  return 0;
}

struct bgp_process_queue
{
  struct bgp *bgp;
  struct bgp_node *rn;
  afi_t afi;
  safi_t safi;
};

static wq_item_status
bgp_process_main (struct work_queue *wq, void *data)
{
  struct bgp_process_queue *pq = data;
  struct bgp *bgp = pq->bgp;
  struct bgp_node *rn = pq->rn;
  afi_t afi = pq->afi;
  safi_t safi = pq->safi;
  struct prefix *p = &rn->p;
  struct bgp_info *new_select;
  struct bgp_info *old_select;
  struct bgp_info_pair old_and_new;

  /* Is it end of initial update? (after startup) */
  if (!rn)
    {
      quagga_timestamp(3, bgp->update_delay_zebra_resume_time,
                       sizeof(bgp->update_delay_zebra_resume_time));

      bgp->main_zebra_update_hold = 0;
      for (afi = AFI_IP; afi < AFI_MAX; afi++)
        for (safi = SAFI_UNICAST; safi < SAFI_MAX; safi++)
          {
            bgp_zebra_announce_table(bgp, afi, safi);
          }
      bgp->main_peers_update_hold = 0;

      bgp_start_routeadv(bgp);
      return WQ_SUCCESS;
    }

  /* Best path selection. */
  bgp_best_selection (bgp, rn, &bgp->maxpaths[afi][safi], &old_and_new);
  old_select = old_and_new.old;
  new_select = old_and_new.new;

  /* Nothing to do. */
  if (old_select && old_select == new_select &&
      !CHECK_FLAG(rn->flags, BGP_NODE_USER_CLEAR) &&
      !CHECK_FLAG(old_select->flags, BGP_INFO_ATTR_CHANGED) &&
      !bgp->addpath_tx_used[afi][safi])
    {
      if (bgp_zebra_has_route_changed (rn, old_select))
        {
#if ENABLE_BGP_VNC
              vnc_import_bgp_add_route(bgp, p, old_select);
              vnc_import_bgp_exterior_add_route(bgp, p, old_select);
#endif
        bgp_zebra_announce (p, old_select, bgp, afi, safi);
        }
      UNSET_FLAG (old_select->flags, BGP_INFO_MULTIPATH_CHG);
      bgp_zebra_clear_route_change_flags (rn);
      UNSET_FLAG (rn->flags, BGP_NODE_PROCESS_SCHEDULED);
      return WQ_SUCCESS;
    }

  /* If the user did "clear ip bgp prefix x.x.x.x" this flag will be set */
  UNSET_FLAG(rn->flags, BGP_NODE_USER_CLEAR);

  /* bestpath has changed; bump version */
  if (old_select || new_select)
    {
      bgp_bump_version(rn);

      if (!bgp->t_rmap_def_originate_eval)
        {
          bgp_lock (bgp);
          THREAD_TIMER_ON(bm->master, bgp->t_rmap_def_originate_eval,
                          update_group_refresh_default_originate_route_map,
                          bgp, RMAP_DEFAULT_ORIGINATE_EVAL_TIMER);
        }
    }

  if (old_select)
    bgp_info_unset_flag (rn, old_select, BGP_INFO_SELECTED);
  if (new_select)
    {
      bgp_info_set_flag (rn, new_select, BGP_INFO_SELECTED);
      bgp_info_unset_flag (rn, new_select, BGP_INFO_ATTR_CHANGED);
      UNSET_FLAG (new_select->flags, BGP_INFO_MULTIPATH_CHG);
    }

#if ENABLE_BGP_VNC
  if ((afi == AFI_IP || afi == AFI_IP6) && (safi == SAFI_UNICAST)) {
    if (old_select != new_select) {
      if (old_select) {
        vnc_import_bgp_exterior_del_route(bgp, p, old_select);
        vnc_import_bgp_del_route(bgp, p, old_select);
      }
      if (new_select) {
        vnc_import_bgp_exterior_add_route(bgp, p, new_select);
        vnc_import_bgp_add_route(bgp, p, new_select);
      }
    }
  }
#endif

  group_announce_route(bgp, afi, safi, rn, new_select);

  /* FIB update. */
  if ((safi == SAFI_UNICAST || safi == SAFI_MULTICAST) &&
      (bgp->inst_type != BGP_INSTANCE_TYPE_VIEW) &&
      !bgp_option_check (BGP_OPT_NO_FIB))
    {
      if (new_select 
	  && new_select->type == ZEBRA_ROUTE_BGP 
	  && (new_select->sub_type == BGP_ROUTE_NORMAL ||
              new_select->sub_type == BGP_ROUTE_AGGREGATE))
	bgp_zebra_announce (p, new_select, bgp, afi, safi);
      else
	{
	  /* Withdraw the route from the kernel. */
	  if (old_select 
	      && old_select->type == ZEBRA_ROUTE_BGP
	      && (old_select->sub_type == BGP_ROUTE_NORMAL ||
                  old_select->sub_type == BGP_ROUTE_AGGREGATE))
	    bgp_zebra_withdraw (p, old_select, safi);
	}
    }

  /* Clear any route change flags. */
  bgp_zebra_clear_route_change_flags (rn);

  /* Reap old select bgp_info, if it has been removed */
  if (old_select && CHECK_FLAG (old_select->flags, BGP_INFO_REMOVED))
    bgp_info_reap (rn, old_select);
  
  UNSET_FLAG (rn->flags, BGP_NODE_PROCESS_SCHEDULED);
  return WQ_SUCCESS;
}

static void
bgp_processq_del (struct work_queue *wq, void *data)
{
  struct bgp_process_queue *pq = data;
  struct bgp_table *table;

  bgp_unlock (pq->bgp);
  if (pq->rn)
    {
      table = bgp_node_table (pq->rn);
      bgp_unlock_node (pq->rn);
      bgp_table_unlock (table);
    }
  XFREE (MTYPE_BGP_PROCESS_QUEUE, pq);
}

void
bgp_process_queue_init (void)
{
  if (!bm->process_main_queue)
    {
      bm->process_main_queue
	= work_queue_new (bm->master, "process_main_queue");

      if ( !bm->process_main_queue)
        {
          zlog_err ("%s: Failed to allocate work queue", __func__);
          exit (1);
        }
    }
  
  bm->process_main_queue->spec.workfunc = &bgp_process_main;
  bm->process_main_queue->spec.del_item_data = &bgp_processq_del;
  bm->process_main_queue->spec.max_retries = 0;
  bm->process_main_queue->spec.hold = 50;
  /* Use a higher yield value of 50ms for main queue processing */
  bm->process_main_queue->spec.yield = 50 * 1000L;
}

void
bgp_process (struct bgp *bgp, struct bgp_node *rn, afi_t afi, safi_t safi)
{
  struct bgp_process_queue *pqnode;
  
  /* already scheduled for processing? */
  if (CHECK_FLAG (rn->flags, BGP_NODE_PROCESS_SCHEDULED))
    return;

  if (bm->process_main_queue == NULL)
    bgp_process_queue_init ();

  pqnode = XCALLOC (MTYPE_BGP_PROCESS_QUEUE, 
                    sizeof (struct bgp_process_queue));
  if (!pqnode)
    return;

  /* all unlocked in bgp_processq_del */
  bgp_table_lock (bgp_node_table (rn));
  pqnode->rn = bgp_lock_node (rn);
  pqnode->bgp = bgp;
  bgp_lock (bgp);
  pqnode->afi = afi;
  pqnode->safi = safi;
  work_queue_add (bm->process_main_queue, pqnode);
  SET_FLAG (rn->flags, BGP_NODE_PROCESS_SCHEDULED);
  return;
}

void
bgp_add_eoiu_mark (struct bgp *bgp)
{
  struct bgp_process_queue *pqnode;

  if (bm->process_main_queue == NULL)
    bgp_process_queue_init ();

  pqnode = XCALLOC (MTYPE_BGP_PROCESS_QUEUE,
                    sizeof (struct bgp_process_queue));
  if (!pqnode)
    return;

  pqnode->rn = NULL;
  pqnode->bgp = bgp;
  bgp_lock (bgp);
  work_queue_add (bm->process_main_queue, pqnode);
}

static int
bgp_maximum_prefix_restart_timer (struct thread *thread)
{
  struct peer *peer;

  peer = THREAD_ARG (thread);
  peer->t_pmax_restart = NULL;

  if (bgp_debug_neighbor_events(peer))
    zlog_debug ("%s Maximum-prefix restart timer expired, restore peering",
		peer->host);

  peer_clear (peer, NULL);

  return 0;
}

int
bgp_maximum_prefix_overflow (struct peer *peer, afi_t afi,
                             safi_t safi, int always)
{
  iana_afi_t pkt_afi;
  safi_t pkt_safi;

  if (!CHECK_FLAG (peer->af_flags[afi][safi], PEER_FLAG_MAX_PREFIX))
    return 0;

  if (peer->pcount[afi][safi] > peer->pmax[afi][safi])
    {
      if (CHECK_FLAG (peer->af_sflags[afi][safi], PEER_STATUS_PREFIX_LIMIT)
         && ! always)
       return 0;

      zlog_info ("%%MAXPFXEXCEED: No. of %s prefix received from %s %ld exceed, "
	         "limit %ld", afi_safi_print (afi, safi), peer->host,
	         peer->pcount[afi][safi], peer->pmax[afi][safi]);
      SET_FLAG (peer->af_sflags[afi][safi], PEER_STATUS_PREFIX_LIMIT);

      if (CHECK_FLAG (peer->af_flags[afi][safi], PEER_FLAG_MAX_PREFIX_WARNING))
       return 0;

      /* Convert AFI, SAFI to values for packet. */
      pkt_afi = afi_int2iana (afi);
      pkt_safi = safi_int2iana (safi);
      {
       u_int8_t ndata[7];

       ndata[0] = (pkt_afi >>  8);
       ndata[1] = pkt_afi;
       ndata[2] = pkt_safi;
       ndata[3] = (peer->pmax[afi][safi] >> 24);
       ndata[4] = (peer->pmax[afi][safi] >> 16);
       ndata[5] = (peer->pmax[afi][safi] >> 8);
       ndata[6] = (peer->pmax[afi][safi]);

       SET_FLAG (peer->sflags, PEER_STATUS_PREFIX_OVERFLOW);
       bgp_notify_send_with_data (peer, BGP_NOTIFY_CEASE,
                                  BGP_NOTIFY_CEASE_MAX_PREFIX, ndata, 7);
      }

      /* Dynamic peers will just close their connection. */
      if (peer_dynamic_neighbor (peer))
        return 1;

      /* restart timer start */
      if (peer->pmax_restart[afi][safi])
	{
	  peer->v_pmax_restart = peer->pmax_restart[afi][safi] * 60;

          if (bgp_debug_neighbor_events(peer))
	    zlog_debug ("%s Maximum-prefix restart timer started for %d secs",
			peer->host, peer->v_pmax_restart);

	  BGP_TIMER_ON (peer->t_pmax_restart, bgp_maximum_prefix_restart_timer,
			peer->v_pmax_restart);
	}

      return 1;
    }
  else
    UNSET_FLAG (peer->af_sflags[afi][safi], PEER_STATUS_PREFIX_LIMIT);

  if (peer->pcount[afi][safi] > (peer->pmax[afi][safi] * peer->pmax_threshold[afi][safi] / 100))
    {
      if (CHECK_FLAG (peer->af_sflags[afi][safi], PEER_STATUS_PREFIX_THRESHOLD)
         && ! always)
       return 0;

      zlog_info ("%%MAXPFX: No. of %s prefix received from %s reaches %ld, max %ld",
	         afi_safi_print (afi, safi), peer->host, peer->pcount[afi][safi],
	         peer->pmax[afi][safi]);
      SET_FLAG (peer->af_sflags[afi][safi], PEER_STATUS_PREFIX_THRESHOLD);
    }
  else
    UNSET_FLAG (peer->af_sflags[afi][safi], PEER_STATUS_PREFIX_THRESHOLD);
  return 0;
}

/* Unconditionally remove the route from the RIB, without taking
 * damping into consideration (eg, because the session went down)
 */
static void
bgp_rib_remove (struct bgp_node *rn, struct bgp_info *ri, struct peer *peer,
		afi_t afi, safi_t safi)
{
  bgp_aggregate_decrement (peer->bgp, &rn->p, ri, afi, safi);
  
  if (!CHECK_FLAG (ri->flags, BGP_INFO_HISTORY))
    bgp_info_delete (rn, ri); /* keep historical info */
    
  bgp_process (peer->bgp, rn, afi, safi);
}

static void
bgp_rib_withdraw (struct bgp_node *rn, struct bgp_info *ri, struct peer *peer,
		  afi_t afi, safi_t safi, struct prefix_rd *prd)
{
  int status = BGP_DAMP_NONE;

  /* apply dampening, if result is suppressed, we'll be retaining 
   * the bgp_info in the RIB for historical reference.
   */
  if (CHECK_FLAG (peer->bgp->af_flags[afi][safi], BGP_CONFIG_DAMPENING)
      && peer->sort == BGP_PEER_EBGP)
    if ( (status = bgp_damp_withdraw (ri, rn, afi, safi, 0)) 
         == BGP_DAMP_SUPPRESSED)
      {
        bgp_aggregate_decrement (peer->bgp, &rn->p, ri, afi, safi);
        return;
      }
    
#if ENABLE_BGP_VNC
    if (safi == SAFI_MPLS_VPN) {
	struct bgp_node		*prn = NULL;
	struct bgp_table	*table = NULL;

	prn = bgp_node_get(peer->bgp->rib[afi][safi], (struct prefix *) prd);
	if (prn->info) {
	    table = (struct bgp_table *)(prn->info);

	    vnc_import_bgp_del_vnc_host_route_mode_resolve_nve(
		peer->bgp,
		prd,
		table,
		&rn->p,
		ri);
	}
	bgp_unlock_node(prn);
    }
    if ((afi == AFI_IP || afi == AFI_IP6) && (safi == SAFI_UNICAST)) {
        if (CHECK_FLAG (ri->flags, BGP_INFO_SELECTED)) {

	    vnc_import_bgp_del_route(peer->bgp, &rn->p, ri);
	    vnc_import_bgp_exterior_del_route(peer->bgp, &rn->p, ri);
	}
    }
#endif    
  bgp_rib_remove (rn, ri, peer, afi, safi);
}

static struct bgp_info *
info_make (int type, int sub_type, u_short instance, struct peer *peer, struct attr *attr,
	   struct bgp_node *rn)
{
  struct bgp_info *new;

  /* Make new BGP info. */
  new = XCALLOC (MTYPE_BGP_ROUTE, sizeof (struct bgp_info));
  new->type = type;
  new->instance = instance;
  new->sub_type = sub_type;
  new->peer = peer;
  new->attr = attr;
  new->uptime = bgp_clock ();
  new->net = rn;
  new->addpath_tx_id = ++peer->bgp->addpath_tx_id;
  return new;
}

static void
bgp_info_addpath_rx_str(u_int32_t addpath_id, char *buf)
{
  if (addpath_id)
    sprintf(buf, " with addpath ID %d", addpath_id);
}


/* Check if received nexthop is valid or not. */
static int
bgp_update_martian_nexthop (struct bgp *bgp, afi_t afi, safi_t safi, struct attr *attr)
{
  struct attr_extra *attre = attr->extra;
  int ret = 0;

  /* Only validated for unicast and multicast currently. */
  if (safi != SAFI_UNICAST && safi != SAFI_MULTICAST)
    return 0;

  /* If NEXT_HOP is present, validate it. */
  if (attr->flag & ATTR_FLAG_BIT (BGP_ATTR_NEXT_HOP))
    {
      if (attr->nexthop.s_addr == 0 ||
          IPV4_CLASS_DE (ntohl (attr->nexthop.s_addr)) ||
          bgp_nexthop_self (bgp, attr))
        ret = 1;
    }

  /* If MP_NEXTHOP is present, validate it. */
  /* Note: For IPv6 nexthops, we only validate the global (1st) nexthop;
   * there is code in bgp_attr.c to ignore the link-local (2nd) nexthop if
   * it is not an IPv6 link-local address.
   */
  if (attre && attre->mp_nexthop_len)
    {
      switch (attre->mp_nexthop_len)
        {
        case BGP_ATTR_NHLEN_IPV4:
        case BGP_ATTR_NHLEN_VPNV4:
          ret = (attre->mp_nexthop_global_in.s_addr == 0 ||
                 IPV4_CLASS_DE (ntohl (attre->mp_nexthop_global_in.s_addr)));
          break;

        case BGP_ATTR_NHLEN_IPV6_GLOBAL:
        case BGP_ATTR_NHLEN_IPV6_GLOBAL_AND_LL:
        case BGP_ATTR_NHLEN_VPNV6_GLOBAL:
          ret = (IN6_IS_ADDR_UNSPECIFIED(&attre->mp_nexthop_global) ||
                 IN6_IS_ADDR_LOOPBACK(&attre->mp_nexthop_global)    ||
                 IN6_IS_ADDR_MULTICAST(&attre->mp_nexthop_global));
          break;

        default:
          ret = 1;
          break;
        }
    }

  return ret;
}

int
bgp_update (struct peer *peer, struct prefix *p, u_int32_t addpath_id,
            struct attr *attr, afi_t afi, safi_t safi, int type,
            int sub_type, struct prefix_rd *prd, u_char *tag,
            int soft_reconfig)
{
  int ret;
  int aspath_loop_count = 0;
  struct bgp_node *rn;
  struct bgp *bgp;
  struct attr new_attr;
  struct attr_extra new_extra;
  struct attr *attr_new;
  struct bgp_info *ri;
  struct bgp_info *new;
  const char *reason;
  char buf[SU_ADDRSTRLEN];
  char buf2[30];
  int connected = 0;
  int do_loop_check = 1;
#if ENABLE_BGP_VNC
  int vnc_implicit_withdraw = 0;
#endif

  memset (&new_attr, 0, sizeof(struct attr));
  memset (&new_extra, 0, sizeof(struct attr_extra));

  bgp = peer->bgp;
  rn = bgp_afi_node_get (bgp->rib[afi][safi], afi, safi, p, prd);
  
  /* When peer's soft reconfiguration enabled.  Record input packet in
     Adj-RIBs-In.  */
  if (! soft_reconfig && CHECK_FLAG (peer->af_flags[afi][safi], PEER_FLAG_SOFT_RECONFIG)
      && peer != bgp->peer_self)
    bgp_adj_in_set (rn, peer, attr, addpath_id);

  /* Check previously received route. */
  for (ri = rn->info; ri; ri = ri->next)
    if (ri->peer == peer && ri->type == type && ri->sub_type == sub_type &&
        ri->addpath_rx_id == addpath_id)
      break;

  /* AS path local-as loop check. */
  if (peer->change_local_as)
    {
      if (! CHECK_FLAG (peer->flags, PEER_FLAG_LOCAL_AS_NO_PREPEND))
	aspath_loop_count = 1;

      if (aspath_loop_check (attr->aspath, peer->change_local_as) > aspath_loop_count) 
	{
	  reason = "as-path contains our own AS;";
	  goto filtered;
	}
    }

  /* If the peer is configured for "allowas-in origin" and the last ASN in the
   * as-path is our ASN then we do not need to call aspath_loop_check
   */
  if (CHECK_FLAG (peer->af_flags[afi][safi], PEER_FLAG_ALLOWAS_IN_ORIGIN))
      if (aspath_get_last_as(attr->aspath) == bgp->as)
        do_loop_check = 0;

  /* AS path loop check. */
  if (do_loop_check)
    {
      if (aspath_loop_check (attr->aspath, bgp->as) > peer->allowas_in[afi][safi]
          || (CHECK_FLAG(bgp->config, BGP_CONFIG_CONFEDERATION)
              && aspath_loop_check(attr->aspath, bgp->confed_id) > peer->allowas_in[afi][safi]))
        {
          reason = "as-path contains our own AS;";
          goto filtered;
        }
    }

  /* Route reflector originator ID check.  */
  if (attr->flag & ATTR_FLAG_BIT (BGP_ATTR_ORIGINATOR_ID)
      && IPV4_ADDR_SAME (&bgp->router_id, &attr->extra->originator_id))
    {
      reason = "originator is us;";
      goto filtered;
    }

  /* Route reflector cluster ID check.  */
  if (bgp_cluster_filter (peer, attr))
    {
      reason = "reflected from the same cluster;";
      goto  filtered;
    }

  /* Apply incoming filter.  */
  if (bgp_input_filter (peer, p, attr, afi, safi) == FILTER_DENY)
    {
      reason = "filter;";
      goto filtered;
    }

  new_attr.extra = &new_extra;
  bgp_attr_dup (&new_attr, attr);

  /* Apply incoming route-map.
   * NB: new_attr may now contain newly allocated values from route-map "set"
   * commands, so we need bgp_attr_flush in the error paths, until we intern
   * the attr (which takes over the memory references) */
  if (bgp_input_modifier (peer, p, &new_attr, afi, safi, NULL) == RMAP_DENY)
    {
      reason = "route-map;";
      bgp_attr_flush (&new_attr);
      goto filtered;
    }

  /* next hop check.  */
  if (bgp_update_martian_nexthop (bgp, afi, safi, &new_attr))
    {
       reason = "martian or self next-hop;";
       bgp_attr_flush (&new_attr);
       goto filtered;
    }

  attr_new = bgp_attr_intern (&new_attr);

  /* If the update is implicit withdraw. */
  if (ri)
    {
      ri->uptime = bgp_clock ();

      /* Same attribute comes in. */
      if (!CHECK_FLAG (ri->flags, BGP_INFO_REMOVED) 
          && attrhash_cmp (ri->attr, attr_new))
	{
	  if (CHECK_FLAG (bgp->af_flags[afi][safi], BGP_CONFIG_DAMPENING)
	      && peer->sort == BGP_PEER_EBGP
	      && CHECK_FLAG (ri->flags, BGP_INFO_HISTORY))
	    {
	      if (bgp_debug_update(peer, p, NULL, 1))
                {
                  bgp_info_addpath_rx_str(addpath_id, buf2);
		  zlog_debug ("%s rcvd %s/%d%s",
		              peer->host,
		              inet_ntop(p->family, &p->u.prefix, buf, SU_ADDRSTRLEN),
		              p->prefixlen, buf2);
                }

	      if (bgp_damp_update (ri, rn, afi, safi) != BGP_DAMP_SUPPRESSED)
	        {
                  bgp_aggregate_increment (bgp, p, ri, afi, safi);
                  bgp_process (bgp, rn, afi, safi);
                }
	    }
          else /* Duplicate - odd */
	    {
	      if (bgp_debug_update(peer, p, NULL, 1))
                {
                if (!peer->rcvd_attr_printed)
                  {
                    zlog_debug ("%s rcvd UPDATE w/ attr: %s", peer->host, peer->rcvd_attr_str);
                    peer->rcvd_attr_printed = 1;
                  }

                  bgp_info_addpath_rx_str(addpath_id, buf2);
		  zlog_debug ("%s rcvd %s/%d%s...duplicate ignored",
		              peer->host,
		              inet_ntop(p->family, &p->u.prefix, buf, SU_ADDRSTRLEN),
		              p->prefixlen, buf2);
                }

	      /* graceful restart STALE flag unset. */
	      if (CHECK_FLAG (ri->flags, BGP_INFO_STALE))
		{
		  bgp_info_unset_flag (rn, ri, BGP_INFO_STALE);
		  bgp_process (bgp, rn, afi, safi);
		}
	    }

	  bgp_unlock_node (rn);
	  bgp_attr_unintern (&attr_new);

	  return 0;
	}

      /* Withdraw/Announce before we fully processed the withdraw */
      if (CHECK_FLAG(ri->flags, BGP_INFO_REMOVED))
        {
          if (bgp_debug_update(peer, p, NULL, 1))
            {
              bgp_info_addpath_rx_str(addpath_id, buf2);
              zlog_debug ("%s rcvd %s/%d%s, flapped quicker than processing",
                          peer->host,
                          inet_ntop(p->family, &p->u.prefix, buf, SU_ADDRSTRLEN),
                          p->prefixlen, buf2);
            }
          bgp_info_restore (rn, ri);
        }

      /* Received Logging. */
      if (bgp_debug_update(peer, p, NULL, 1))
        {
          bgp_info_addpath_rx_str(addpath_id, buf2);
	  zlog_debug ("%s rcvd %s/%d%s",
	            peer->host,
	            inet_ntop(p->family, &p->u.prefix, buf, SU_ADDRSTRLEN),
	            p->prefixlen, buf2);
        }

      /* graceful restart STALE flag unset. */
      if (CHECK_FLAG (ri->flags, BGP_INFO_STALE))
	bgp_info_unset_flag (rn, ri, BGP_INFO_STALE);

      /* The attribute is changed. */
      bgp_info_set_flag (rn, ri, BGP_INFO_ATTR_CHANGED);
      
      /* implicit withdraw, decrement aggregate and pcount here.
       * only if update is accepted, they'll increment below.
       */
      bgp_aggregate_decrement (bgp, p, ri, afi, safi);
      
      /* Update bgp route dampening information.  */
      if (CHECK_FLAG (bgp->af_flags[afi][safi], BGP_CONFIG_DAMPENING)
	  && peer->sort == BGP_PEER_EBGP)
	{
	  /* This is implicit withdraw so we should update dampening
	     information.  */
	  if (! CHECK_FLAG (ri->flags, BGP_INFO_HISTORY))
	    bgp_damp_withdraw (ri, rn, afi, safi, 1);  
	}
#if ENABLE_BGP_VNC
    if (safi == SAFI_MPLS_VPN) {
	struct bgp_node		*prn = NULL;
	struct bgp_table	*table = NULL;

	prn = bgp_node_get(bgp->rib[afi][safi], (struct prefix *) prd);
	if (prn->info) {
	    table = (struct bgp_table *)(prn->info);

	    vnc_import_bgp_del_vnc_host_route_mode_resolve_nve(
		bgp,
		prd,
		table,
		p,
		ri);
	}
	bgp_unlock_node(prn);
    }
    if ((afi == AFI_IP || afi == AFI_IP6) && (safi == SAFI_UNICAST)) {
        if (CHECK_FLAG (ri->flags, BGP_INFO_SELECTED)) {
	    /*
	     * Implicit withdraw case.
	     */
	    ++vnc_implicit_withdraw;
	    vnc_import_bgp_del_route(bgp, p, ri);
	    vnc_import_bgp_exterior_del_route(bgp, p, ri);
	}
    }
#endif
	
      /* Update to new attribute.  */
      bgp_attr_unintern (&ri->attr);
      ri->attr = attr_new;

      /* Update MPLS tag.  */
      if (safi == SAFI_MPLS_VPN)
        memcpy ((bgp_info_extra_get (ri))->tag, tag, 3);

#if ENABLE_BGP_VNC
      if ((afi == AFI_IP || afi == AFI_IP6) && (safi == SAFI_UNICAST)) 
        {
          if (vnc_implicit_withdraw) 
            {
              /*
               * Add back the route with its new attributes (e.g., nexthop).
               * The route is still selected, until the route selection
               * queued by bgp_process actually runs. We have to make this
               * update to the VNC side immediately to avoid racing against
               * configuration changes (e.g., route-map changes) which
               * trigger re-importation of the entire RIB.
               */
              vnc_import_bgp_add_route(bgp, p, ri);
              vnc_import_bgp_exterior_add_route(bgp, p, ri);
            }
        }
#endif

      /* Update bgp route dampening information.  */
      if (CHECK_FLAG (bgp->af_flags[afi][safi], BGP_CONFIG_DAMPENING)
	  && peer->sort == BGP_PEER_EBGP)
	{
	  /* Now we do normal update dampening.  */
	  ret = bgp_damp_update (ri, rn, afi, safi);
	  if (ret == BGP_DAMP_SUPPRESSED)
	    {
	      bgp_unlock_node (rn);
	      return 0;
	    }
	}

      /* Nexthop reachability check. */
      if ((afi == AFI_IP || afi == AFI_IP6) && safi == SAFI_UNICAST)
	{
	  if (peer->sort == BGP_PEER_EBGP && peer->ttl == 1 &&
	      ! CHECK_FLAG (peer->flags, PEER_FLAG_DISABLE_CONNECTED_CHECK)
	      && ! bgp_flag_check(bgp, BGP_FLAG_DISABLE_NH_CONNECTED_CHK))
	    connected = 1;
	  else
	    connected = 0;

	  if (bgp_find_or_add_nexthop (bgp, afi, ri, NULL, connected))
	    bgp_info_set_flag (rn, ri, BGP_INFO_VALID);
	  else
	    {
	      if (BGP_DEBUG(nht, NHT))
		{
		  char buf1[INET6_ADDRSTRLEN];
		  inet_ntop(AF_INET, (const void *)&attr_new->nexthop, buf1, INET6_ADDRSTRLEN);
		  zlog_debug("%s(%s): NH unresolved", __FUNCTION__, buf1);
		}
	      bgp_info_unset_flag (rn, ri, BGP_INFO_VALID);
	    }
	}
      else
	bgp_info_set_flag (rn, ri, BGP_INFO_VALID);

#if ENABLE_BGP_VNC
      if (safi == SAFI_MPLS_VPN) 
        {
          struct bgp_node		*prn = NULL;
          struct bgp_table	*table = NULL;

          prn = bgp_node_get(bgp->rib[afi][safi], (struct prefix *) prd);
          if (prn->info) 
            {
              table = (struct bgp_table *)(prn->info);

              vnc_import_bgp_add_vnc_host_route_mode_resolve_nve(
		bgp,
                    prd,
                    table,
                    p,
                    ri);
            }
          bgp_unlock_node(prn);
        }
#endif

      /* Process change. */
      bgp_aggregate_increment (bgp, p, ri, afi, safi);

      bgp_process (bgp, rn, afi, safi);
      bgp_unlock_node (rn);

      return 0;
    } // End of implicit withdraw

  /* Received Logging. */
  if (bgp_debug_update(peer, p, NULL, 1))
    {
      if (!peer->rcvd_attr_printed)
        {
          zlog_debug ("%s rcvd UPDATE w/ attr: %s", peer->host, peer->rcvd_attr_str);
          peer->rcvd_attr_printed = 1;
        }

      bgp_info_addpath_rx_str(addpath_id, buf2);
      zlog_debug ("%s rcvd %s/%d%s",
	          peer->host,
	          inet_ntop(p->family, &p->u.prefix, buf, SU_ADDRSTRLEN),
	          p->prefixlen, buf2);
    }

  /* Make new BGP info. */
  new = info_make(type, sub_type, 0, peer, attr_new, rn);

  /* Update MPLS tag. */
  if (safi == SAFI_MPLS_VPN)
    memcpy ((bgp_info_extra_get (new))->tag, tag, 3);

  /* Nexthop reachability check. */
  if ((afi == AFI_IP || afi == AFI_IP6) && safi == SAFI_UNICAST)
    {
      if (peer->sort == BGP_PEER_EBGP && peer->ttl == 1 &&
	  ! CHECK_FLAG (peer->flags, PEER_FLAG_DISABLE_CONNECTED_CHECK)
	  && ! bgp_flag_check(bgp, BGP_FLAG_DISABLE_NH_CONNECTED_CHK))
	connected = 1;
      else
	connected = 0;

      if (bgp_find_or_add_nexthop (bgp, afi, new, NULL, connected))
	bgp_info_set_flag (rn, new, BGP_INFO_VALID);
      else
	{
	  if (BGP_DEBUG(nht, NHT))
	    {
	      char buf1[INET6_ADDRSTRLEN];
	      inet_ntop(AF_INET, (const void *)&attr_new->nexthop, buf1, INET6_ADDRSTRLEN);
	      zlog_debug("%s(%s): NH unresolved", __FUNCTION__, buf1);
	    }
	  bgp_info_unset_flag (rn, new, BGP_INFO_VALID);
	}
    }
  else
    bgp_info_set_flag (rn, new, BGP_INFO_VALID);

  /* Addpath ID */
  new->addpath_rx_id = addpath_id;

  /* Increment prefix */
  bgp_aggregate_increment (bgp, p, new, afi, safi);
  
  /* Register new BGP information. */
  bgp_info_add (rn, new);
  
  /* route_node_get lock */
  bgp_unlock_node (rn);

#if ENABLE_BGP_VNC
  if (safi == SAFI_MPLS_VPN) 
    {
      struct bgp_node		*prn = NULL;
      struct bgp_table	*table = NULL;
    
      prn = bgp_node_get(bgp->rib[afi][safi], (struct prefix *) prd);
      if (prn->info) 
        {
          table = (struct bgp_table *)(prn->info);
      
          vnc_import_bgp_add_vnc_host_route_mode_resolve_nve(
                             bgp,
                             prd,
                             table,
                             p,
                             new);
        }
      bgp_unlock_node(prn);
    }
#endif

  /* If maximum prefix count is configured and current prefix
     count exeed it. */
  if (bgp_maximum_prefix_overflow (peer, afi, safi, 0))
    return -1;

  /* Process change. */
  bgp_process (bgp, rn, afi, safi);

  return 0;

  /* This BGP update is filtered.  Log the reason then update BGP
     entry.  */
 filtered:
  if (bgp_debug_update(peer, p, NULL, 1))
    {
      if (!peer->rcvd_attr_printed)
        {
          zlog_debug ("%s rcvd UPDATE w/ attr: %s", peer->host, peer->rcvd_attr_str);
          peer->rcvd_attr_printed = 1;
        }

      bgp_info_addpath_rx_str(addpath_id, buf2);
      zlog_debug ("%s rcvd UPDATE about %s/%d%s -- DENIED due to: %s",
                  peer->host,
                  inet_ntop (p->family, &p->u.prefix, buf, SU_ADDRSTRLEN),
                  p->prefixlen, buf2, reason);
    }

  if (ri)
    bgp_rib_remove (rn, ri, peer, afi, safi);

  bgp_unlock_node (rn);

  return 0;
}

int
bgp_withdraw (struct peer *peer, struct prefix *p, u_int32_t addpath_id,
              struct attr *attr, afi_t afi, safi_t safi, int type, int sub_type,
	      struct prefix_rd *prd, u_char *tag)
{
  struct bgp *bgp;
  char buf[SU_ADDRSTRLEN];
  char buf2[30];
  struct bgp_node *rn;
  struct bgp_info *ri;

  bgp = peer->bgp;

  /* Lookup node. */
  rn = bgp_afi_node_get (bgp->rib[afi][safi], afi, safi, p, prd);

  /* If peer is soft reconfiguration enabled.  Record input packet for
   * further calculation.
   *
   * Cisco IOS 12.4(24)T4 on session establishment sends withdraws for all
   * routes that are filtered.  This tanks out Quagga RS pretty badly due to
   * the iteration over all RS clients.
   * Since we need to remove the entry from adj_in anyway, do that first and
   * if there was no entry, we don't need to do anything more.
   */
  if (CHECK_FLAG (peer->af_flags[afi][safi], PEER_FLAG_SOFT_RECONFIG)
      && peer != bgp->peer_self)
    if (!bgp_adj_in_unset (rn, peer, addpath_id))
      {
        if (bgp_debug_update (peer, p, NULL, 1))
          zlog_debug ("%s withdrawing route %s/%d "
		      "not in adj-in", peer->host,
		      inet_ntop(p->family, &p->u.prefix, buf, SU_ADDRSTRLEN),
		      p->prefixlen);
        bgp_unlock_node (rn);
        return 0;
      }

  /* Lookup withdrawn route. */
  for (ri = rn->info; ri; ri = ri->next)
    if (ri->peer == peer && ri->type == type && ri->sub_type == sub_type &&
        ri->addpath_rx_id == addpath_id)
      break;

  /* Logging. */
  if (bgp_debug_update(peer, p, NULL, 1))
    {
      bgp_info_addpath_rx_str(addpath_id, buf2);
      zlog_debug ("%s rcvd UPDATE about %s/%d%s -- withdrawn",
	        peer->host,
	        inet_ntop(p->family, &p->u.prefix, buf, SU_ADDRSTRLEN),
	        p->prefixlen, buf2);
    }

  /* Withdraw specified route from routing table. */
  if (ri && ! CHECK_FLAG (ri->flags, BGP_INFO_HISTORY))
    bgp_rib_withdraw (rn, ri, peer, afi, safi, prd);
  else if (bgp_debug_update(peer, p, NULL, 1))
    zlog_debug ("%s Can't find the route %s/%d", peer->host,
	        inet_ntop (p->family, &p->u.prefix, buf, SU_ADDRSTRLEN),
	        p->prefixlen);

  /* Unlock bgp_node_get() lock. */
  bgp_unlock_node (rn);

  return 0;
}

void
bgp_default_originate (struct peer *peer, afi_t afi, safi_t safi, int withdraw)
{
  struct update_subgroup *subgrp;
  subgrp = peer_subgroup(peer, afi, safi);
  subgroup_default_originate(subgrp, withdraw);
}


/*
 * bgp_stop_announce_route_timer
 */
void
bgp_stop_announce_route_timer (struct peer_af *paf)
{
  if (!paf->t_announce_route)
    return;
 
  THREAD_TIMER_OFF (paf->t_announce_route);
}

/*
 * bgp_announce_route_timer_expired
 *
 * Callback that is invoked when the route announcement timer for a
 * peer_af expires.
 */
static int
bgp_announce_route_timer_expired (struct thread *t)
{
  struct peer_af *paf;
  struct peer *peer;

  paf = THREAD_ARG (t);
  peer = paf->peer;

  assert (paf->t_announce_route);
  paf->t_announce_route = NULL;

  if (peer->status != Established)
    return 0;

  if (!peer->afc_nego[paf->afi][paf->safi])
    return 0;

  peer_af_announce_route (paf, 1);
  return 0;
}

/*
 * bgp_announce_route
 *
 * *Triggers* announcement of routes of a given AFI/SAFI to a peer.
 */
void
bgp_announce_route (struct peer *peer, afi_t afi, safi_t safi)
{
  struct peer_af *paf;
  struct update_subgroup *subgrp;

  paf = peer_af_find (peer, afi, safi);
  if (!paf)
    return;
  subgrp = PAF_SUBGRP(paf);

  /*
   * Ignore if subgroup doesn't exist (implies AF is not negotiated)
   * or a refresh has already been triggered.
   */
  if (!subgrp || paf->t_announce_route)
    return;

  /*
   * Start a timer to stagger/delay the announce. This serves
   * two purposes - announcement can potentially be combined for
   * multiple peers and the announcement doesn't happen in the
   * vty context.
   */
  THREAD_TIMER_MSEC_ON (bm->master, paf->t_announce_route,
			bgp_announce_route_timer_expired, paf,
                        (subgrp->peer_count == 1) ?
			BGP_ANNOUNCE_ROUTE_SHORT_DELAY_MS :
			BGP_ANNOUNCE_ROUTE_DELAY_MS);
}

/*
 * Announce routes from all AF tables to a peer.
 *
 * This should ONLY be called when there is a need to refresh the
 * routes to the peer based on a policy change for this peer alone
 * or a route refresh request received from the peer.
 * The operation will result in splitting the peer from its existing
 * subgroups and putting it in new subgroups.
 */
void
bgp_announce_route_all (struct peer *peer)
{
  afi_t afi;
  safi_t safi;
  
  for (afi = AFI_IP; afi < AFI_MAX; afi++)
    for (safi = SAFI_UNICAST; safi < SAFI_MAX; safi++)
      bgp_announce_route (peer, afi, safi);
}

static void
bgp_soft_reconfig_table (struct peer *peer, afi_t afi, safi_t safi,
			 struct bgp_table *table, struct prefix_rd *prd)
{
  int ret;
  struct bgp_node *rn;
  struct bgp_adj_in *ain;

  if (! table)
    table = peer->bgp->rib[afi][safi];

  for (rn = bgp_table_top (table); rn; rn = bgp_route_next (rn))
    for (ain = rn->adj_in; ain; ain = ain->next)
      {
	if (ain->peer == peer)
	  {
	    struct bgp_info *ri = rn->info;
	    u_char *tag = (ri && ri->extra) ? ri->extra->tag : NULL;

	    ret = bgp_update (peer, &rn->p, ain->addpath_rx_id, ain->attr,
                              afi, safi, ZEBRA_ROUTE_BGP, BGP_ROUTE_NORMAL,
			      prd, tag, 1);

	    if (ret < 0)
	      {
		bgp_unlock_node (rn);
		return;
	      }
	  }
      }
}

void
bgp_soft_reconfig_in (struct peer *peer, afi_t afi, safi_t safi)
{
  struct bgp_node *rn;
  struct bgp_table *table;

  if (peer->status != Established)
    return;

  if ((safi != SAFI_MPLS_VPN) && (safi != SAFI_ENCAP))
    bgp_soft_reconfig_table (peer, afi, safi, NULL, NULL);
  else
    for (rn = bgp_table_top (peer->bgp->rib[afi][safi]); rn;
	 rn = bgp_route_next (rn))
      if ((table = rn->info) != NULL)
        {
          struct prefix_rd prd;
          prd.family = AF_UNSPEC;
          prd.prefixlen = 64;
          memcpy(&prd.val, rn->p.u.val, 8);

          bgp_soft_reconfig_table (peer, afi, safi, table, &prd);
        }
}


struct bgp_clear_node_queue
{
  struct bgp_node *rn;
};

static wq_item_status
bgp_clear_route_node (struct work_queue *wq, void *data)
{
  struct bgp_clear_node_queue *cnq = data;
  struct bgp_node *rn = cnq->rn;
  struct peer *peer = wq->spec.data;
  struct bgp_info *ri;
  afi_t afi = bgp_node_table (rn)->afi;
  safi_t safi = bgp_node_table (rn)->safi;
  
  assert (rn && peer);
  
  /* It is possible that we have multiple paths for a prefix from a peer
   * if that peer is using AddPath.
   */
  for (ri = rn->info; ri; ri = ri->next)
    if (ri->peer == peer)
      {
        /* graceful restart STALE flag set. */
        if (CHECK_FLAG (peer->sflags, PEER_STATUS_NSF_WAIT)
            && peer->nsf[afi][safi]
            && ! CHECK_FLAG (ri->flags, BGP_INFO_STALE)
            && ! CHECK_FLAG (ri->flags, BGP_INFO_UNUSEABLE))
          bgp_info_set_flag (rn, ri, BGP_INFO_STALE);
        else
          bgp_rib_remove (rn, ri, peer, afi, safi);
      }
  return WQ_SUCCESS;
}

static void
bgp_clear_node_queue_del (struct work_queue *wq, void *data)
{
  struct bgp_clear_node_queue *cnq = data;
  struct bgp_node *rn = cnq->rn;
  struct bgp_table *table = bgp_node_table (rn);
  
  bgp_unlock_node (rn); 
  bgp_table_unlock (table);
  XFREE (MTYPE_BGP_CLEAR_NODE_QUEUE, cnq);
}

static void
bgp_clear_node_complete (struct work_queue *wq)
{
  struct peer *peer = wq->spec.data;
  
  /* Tickle FSM to start moving again */
  BGP_EVENT_ADD (peer, Clearing_Completed);

  peer_unlock (peer); /* bgp_clear_route */
}

static void
bgp_clear_node_queue_init (struct peer *peer)
{
  char wname[sizeof("clear xxxx:xxxx:xxxx:xxxx:xxxx:xxxx:xxxx:xxxx")];
  
  snprintf (wname, sizeof(wname), "clear %s", peer->host);
#undef CLEAR_QUEUE_NAME_LEN

  if ( (peer->clear_node_queue = work_queue_new (bm->master, wname)) == NULL)
    {
      zlog_err ("%s: Failed to allocate work queue", __func__);
      exit (1);
    }
  peer->clear_node_queue->spec.hold = 10;
  peer->clear_node_queue->spec.workfunc = &bgp_clear_route_node;
  peer->clear_node_queue->spec.del_item_data = &bgp_clear_node_queue_del;
  peer->clear_node_queue->spec.completion_func = &bgp_clear_node_complete;
  peer->clear_node_queue->spec.max_retries = 0;
  
  /* we only 'lock' this peer reference when the queue is actually active */
  peer->clear_node_queue->spec.data = peer;
}

static void
bgp_clear_route_table (struct peer *peer, afi_t afi, safi_t safi,
                       struct bgp_table *table)
{
  struct bgp_node *rn;
  int force = bm->process_main_queue ? 0 : 1;
  
  if (! table)
    table = peer->bgp->rib[afi][safi];
  
  /* If still no table => afi/safi isn't configured at all or smth. */
  if (! table)
    return;
  
  for (rn = bgp_table_top (table); rn; rn = bgp_route_next (rn))
    {
      struct bgp_info *ri, *next;
      struct bgp_adj_in *ain;
      struct bgp_adj_in *ain_next;

      /* XXX:TODO: This is suboptimal, every non-empty route_node is
       * queued for every clearing peer, regardless of whether it is
       * relevant to the peer at hand.
       *
       * Overview: There are 3 different indices which need to be
       * scrubbed, potentially, when a peer is removed:
       *
       * 1 peer's routes visible via the RIB (ie accepted routes)
       * 2 peer's routes visible by the (optional) peer's adj-in index
       * 3 other routes visible by the peer's adj-out index
       *
       * 3 there is no hurry in scrubbing, once the struct peer is
       * removed from bgp->peer, we could just GC such deleted peer's
       * adj-outs at our leisure.
       *
       * 1 and 2 must be 'scrubbed' in some way, at least made
       * invisible via RIB index before peer session is allowed to be
       * brought back up. So one needs to know when such a 'search' is
       * complete.
       *
       * Ideally:
       *
       * - there'd be a single global queue or a single RIB walker
       * - rather than tracking which route_nodes still need to be
       *   examined on a peer basis, we'd track which peers still
       *   aren't cleared
       *
       * Given that our per-peer prefix-counts now should be reliable,
       * this may actually be achievable. It doesn't seem to be a huge
       * problem at this time,
       *
       * It is possible that we have multiple paths for a prefix from a peer
       * if that peer is using AddPath.
       */
      ain = rn->adj_in;
      while (ain)
        {
          ain_next = ain->next;

          if (ain->peer == peer)
            {
              bgp_adj_in_remove (rn, ain);
              bgp_unlock_node (rn);
            }

          ain = ain_next;
        }

      for (ri = rn->info; ri; ri = next)
	{
	  next = ri->next;
	  if (ri->peer != peer)
	    continue;

	  if (force)
	    bgp_info_reap (rn, ri);
	  else
	    {
	      struct bgp_clear_node_queue *cnq;

	      /* both unlocked in bgp_clear_node_queue_del */
	      bgp_table_lock (bgp_node_table (rn));
	      bgp_lock_node (rn);
	      cnq = XCALLOC (MTYPE_BGP_CLEAR_NODE_QUEUE,
			     sizeof (struct bgp_clear_node_queue));
	      cnq->rn = rn;
	      work_queue_add (peer->clear_node_queue, cnq);
	      break;
	    }
	}
    }
  return;
}

void
bgp_clear_route (struct peer *peer, afi_t afi, safi_t safi)
{
  struct bgp_node *rn;
  struct bgp_table *table;

  if (peer->clear_node_queue == NULL)
    bgp_clear_node_queue_init (peer);
  
  /* bgp_fsm.c keeps sessions in state Clearing, not transitioning to
   * Idle until it receives a Clearing_Completed event. This protects
   * against peers which flap faster than we can we clear, which could
   * lead to:
   *
   * a) race with routes from the new session being installed before
   *    clear_route_node visits the node (to delete the route of that
   *    peer)
   * b) resource exhaustion, clear_route_node likely leads to an entry
   *    on the process_main queue. Fast-flapping could cause that queue
   *    to grow and grow.
   */

  /* lock peer in assumption that clear-node-queue will get nodes; if so,
   * the unlock will happen upon work-queue completion; other wise, the
   * unlock happens at the end of this function.
   */
  if (!peer->clear_node_queue->thread)
    peer_lock (peer);

  if (safi != SAFI_MPLS_VPN && safi != SAFI_ENCAP)
    bgp_clear_route_table (peer, afi, safi, NULL);
  else
    for (rn = bgp_table_top (peer->bgp->rib[afi][safi]); rn;
         rn = bgp_route_next (rn))
      if ((table = rn->info) != NULL)
        bgp_clear_route_table (peer, afi, safi, table);

  /* unlock if no nodes got added to the clear-node-queue. */
  if (!peer->clear_node_queue->thread)
    peer_unlock (peer);

}
  
void
bgp_clear_route_all (struct peer *peer)
{
  afi_t afi;
  safi_t safi;

  for (afi = AFI_IP; afi < AFI_MAX; afi++)
    for (safi = SAFI_UNICAST; safi < SAFI_MAX; safi++)
      bgp_clear_route (peer, afi, safi);

#if ENABLE_BGP_VNC
  rfapiProcessPeerDown(peer);
#endif
}

void
bgp_clear_adj_in (struct peer *peer, afi_t afi, safi_t safi)
{
  struct bgp_table *table;
  struct bgp_node *rn;
  struct bgp_adj_in *ain;
  struct bgp_adj_in *ain_next;

  table = peer->bgp->rib[afi][safi];

  /* It is possible that we have multiple paths for a prefix from a peer
   * if that peer is using AddPath.
   */
  for (rn = bgp_table_top (table); rn; rn = bgp_route_next (rn))
    {
      ain = rn->adj_in;

      while (ain)
        {
          ain_next = ain->next;

          if (ain->peer == peer)
            {
              bgp_adj_in_remove (rn, ain);
              bgp_unlock_node (rn);
	    }

          ain = ain_next;
        }
    }
}

void
bgp_clear_stale_route (struct peer *peer, afi_t afi, safi_t safi)
{
  struct bgp_node *rn;
  struct bgp_info *ri;
  struct bgp_table *table;

  if ( safi == SAFI_MPLS_VPN)
    {
      for (rn = bgp_table_top (peer->bgp->rib[afi][safi]); rn; rn = bgp_route_next (rn))
        {
          struct bgp_node *rm;
          struct bgp_info *ri;

          /* look for neighbor in tables */
          if ((table = rn->info) != NULL)
            {
              for (rm = bgp_table_top (table); rm; rm = bgp_route_next (rm))
                for (ri = rm->info; ri; ri = ri->next)
                  if (ri->peer == peer)
                    {
                      if (CHECK_FLAG (ri->flags, BGP_INFO_STALE))
                        bgp_rib_remove (rm, ri, peer, afi, safi);
                      break;
                    }
            }
        }
    }
  else
    {
      for (rn = bgp_table_top (peer->bgp->rib[afi][safi]); rn; rn = bgp_route_next (rn))
        for (ri = rn->info; ri; ri = ri->next)
          if (ri->peer == peer)
            {
              if (CHECK_FLAG (ri->flags, BGP_INFO_STALE))
                bgp_rib_remove (rn, ri, peer, afi, safi);
              break;
            }
    }
}

static void
bgp_cleanup_table(struct bgp_table *table, safi_t safi)
{
  struct bgp_node *rn;
  struct bgp_info *ri;
  struct bgp_info *next;

  for (rn = bgp_table_top (table); rn; rn = bgp_route_next (rn))
    for (ri = rn->info; ri; ri = next)
      {
        next = ri->next;
        if (CHECK_FLAG (ri->flags, BGP_INFO_SELECTED)
            && ri->type == ZEBRA_ROUTE_BGP
            && (ri->sub_type == BGP_ROUTE_NORMAL ||
                ri->sub_type == BGP_ROUTE_AGGREGATE))
          {
#if ENABLE_BGP_VNC
            if (table->owner && table->owner->bgp)
              vnc_import_bgp_del_route(table->owner->bgp, &rn->p, ri);
#endif
            bgp_zebra_withdraw (&rn->p, ri, safi);
            bgp_info_reap (rn, ri);
          }
      }
}

/* Delete all kernel routes. */
void
bgp_cleanup_routes (struct bgp *bgp)
{
  afi_t afi;

  for (afi = AFI_IP; afi < AFI_MAX; ++afi)
    {
      struct bgp_node *rn;

      bgp_cleanup_table(bgp->rib[afi][SAFI_UNICAST], SAFI_UNICAST);

      /*
       * VPN and ENCAP tables are two-level (RD is top level)
       */
      for (rn = bgp_table_top(bgp->rib[afi][SAFI_MPLS_VPN]); rn;
	   rn = bgp_route_next (rn))
	{
	  if (rn->info)
	    {
	      bgp_cleanup_table((struct bgp_table *)(rn->info), SAFI_MPLS_VPN);
	      bgp_table_finish ((struct bgp_table **)&(rn->info));
	      rn->info = NULL;
	      bgp_unlock_node(rn);
	    }
	}

      for (rn = bgp_table_top(bgp->rib[afi][SAFI_ENCAP]); rn;
	   rn = bgp_route_next (rn))
	{
	  if (rn->info)
	    {
	      bgp_cleanup_table((struct bgp_table *)(rn->info), SAFI_ENCAP);
	      bgp_table_finish ((struct bgp_table **)&(rn->info));
	      rn->info = NULL;
	      bgp_unlock_node(rn);
	    }
	}
    }
}

void
bgp_reset (void)
{
  vty_reset ();
  bgp_zclient_reset ();
  access_list_reset ();
  prefix_list_reset ();
}

static int
bgp_addpath_encode_rx (struct peer *peer, afi_t afi, safi_t safi)
{
  return (CHECK_FLAG (peer->af_cap[afi][safi], PEER_CAP_ADDPATH_AF_RX_ADV) &&
          CHECK_FLAG (peer->af_cap[afi][safi], PEER_CAP_ADDPATH_AF_TX_RCV));
}

/* Parse NLRI stream.  Withdraw NLRI is recognized by NULL attr
   value. */
int
bgp_nlri_parse_ip (struct peer *peer, struct attr *attr,
                   struct bgp_nlri *packet)
{
  u_char *pnt;
  u_char *lim;
  struct prefix p;
  int psize;
  int ret;
  afi_t afi;
  safi_t safi;
  int addpath_encoded;
  u_int32_t addpath_id;

  /* Check peer status. */
  if (peer->status != Established)
    return 0;
  
  pnt = packet->nlri;
  lim = pnt + packet->length;
  afi = packet->afi;
  safi = packet->safi;
  addpath_id = 0;
  addpath_encoded = bgp_addpath_encode_rx (peer, afi, safi);

  /* RFC4771 6.3 The NLRI field in the UPDATE message is checked for
     syntactic validity.  If the field is syntactically incorrect,
     then the Error Subcode is set to Invalid Network Field. */
  for (; pnt < lim; pnt += psize)
    {
      /* Clear prefix structure. */
      memset (&p, 0, sizeof (struct prefix));

      if (addpath_encoded)
        {

          /* When packet overflow occurs return immediately. */
          if (pnt + BGP_ADDPATH_ID_LEN > lim)
            return -1;

          addpath_id = ntohl(*((uint32_t*) pnt));
          pnt += BGP_ADDPATH_ID_LEN;
        }

      /* Fetch prefix length. */
      p.prefixlen = *pnt++;
      /* afi/safi validity already verified by caller, bgp_update_receive */
      p.family = afi2family (afi);

      /* Prefix length check. */
      if (p.prefixlen > prefix_blen (&p) * 8)
        {
          zlog_err("%s [Error] Update packet error (wrong perfix length %d for afi %u)",
                   peer->host, p.prefixlen, packet->afi);
          return -1;
        }

      /* Packet size overflow check. */
      psize = PSIZE (p.prefixlen);

      /* When packet overflow occur return immediately. */
      if (pnt + psize > lim)
        {
          zlog_err("%s [Error] Update packet error (prefix length %d overflows packet)",
                   peer->host, p.prefixlen);
          return -1;
        }

      /* Defensive coding, double-check the psize fits in a struct prefix */
      if (psize > (ssize_t) sizeof(p.u))
        {
          zlog_err("%s [Error] Update packet error (prefix length %d too large for prefix storage %zu)",
                   peer->host, p.prefixlen, sizeof(p.u));
          return -1;
        }

      /* Fetch prefix from NLRI packet. */
      memcpy (&p.u.prefix, pnt, psize);

      /* Check address. */
      if (afi == AFI_IP && safi == SAFI_UNICAST)
	{
	  if (IN_CLASSD (ntohl (p.u.prefix4.s_addr)))
	    {
	      /* From RFC4271 Section 6.3:
	       *
	       * If a prefix in the NLRI field is semantically incorrect
	       * (e.g., an unexpected multicast IP address), an error SHOULD
	       * be logged locally, and the prefix SHOULD be ignored.
	        */
	      zlog_err ("%s: IPv4 unicast NLRI is multicast address %s, ignoring",
	                peer->host, inet_ntoa (p.u.prefix4));
	      continue;
	    }
	}

      /* Check address. */
      if (afi == AFI_IP6 && safi == SAFI_UNICAST)
	{
	  if (IN6_IS_ADDR_LINKLOCAL (&p.u.prefix6))
	    {
	      char buf[BUFSIZ];

	      zlog_err ("%s: IPv6 unicast NLRI is link-local address %s, ignoring",
	                peer->host, inet_ntop (AF_INET6, &p.u.prefix6, buf, BUFSIZ));

	      continue;
	    }
	  if (IN6_IS_ADDR_MULTICAST (&p.u.prefix6))
	    {
	      char buf[BUFSIZ];

	      zlog_err ("%s: IPv6 unicast NLRI is multicast address %s, ignoring",
	                peer->host, inet_ntop (AF_INET6, &p.u.prefix6, buf, BUFSIZ));

	      continue;
	    }
	}

      /* Normal process. */
      if (attr)
	ret = bgp_update (peer, &p, addpath_id, attr, afi, safi,
			  ZEBRA_ROUTE_BGP, BGP_ROUTE_NORMAL, NULL, NULL, 0);
      else
	ret = bgp_withdraw (peer, &p, addpath_id, attr, afi, safi,
			    ZEBRA_ROUTE_BGP, BGP_ROUTE_NORMAL, NULL, NULL);

      /* Address family configuration mismatch or maximum-prefix count
         overflow. */
      if (ret < 0)
	return -1;
    }

  /* Packet length consistency check. */
  if (pnt != lim)
    {
      zlog_err ("%s [Error] Update packet error (prefix length mismatch with total length)",
                peer->host);
      return -1;
    }

  return 0;
}

static struct bgp_static *
bgp_static_new (void)
{
  return XCALLOC (MTYPE_BGP_STATIC, sizeof (struct bgp_static));
}

static void
bgp_static_free (struct bgp_static *bgp_static)
{
  if (bgp_static->rmap.name)
    XFREE(MTYPE_ROUTE_MAP_NAME, bgp_static->rmap.name);
  XFREE (MTYPE_BGP_STATIC, bgp_static);
}

static void
bgp_static_update_main (struct bgp *bgp, struct prefix *p,
			struct bgp_static *bgp_static, afi_t afi, safi_t safi)
{
  struct bgp_node *rn;
  struct bgp_info *ri;
  struct bgp_info *new;
  struct bgp_info info;
  struct attr attr;
  struct attr *attr_new;
  int ret;
#if ENABLE_BGP_VNC
  int vnc_implicit_withdraw = 0;
#endif

  assert (bgp_static);
  if (!bgp_static)
    return;

  rn = bgp_afi_node_get (bgp->rib[afi][safi], afi, safi, p, NULL);

  bgp_attr_default_set (&attr, BGP_ORIGIN_IGP);
  
  attr.nexthop = bgp_static->igpnexthop;
  attr.med = bgp_static->igpmetric;
  attr.flag |= ATTR_FLAG_BIT (BGP_ATTR_MULTI_EXIT_DISC);

  if (bgp_static->atomic)
    attr.flag |= ATTR_FLAG_BIT (BGP_ATTR_ATOMIC_AGGREGATE);

  /* Apply route-map. */
  if (bgp_static->rmap.name)
    {
      struct attr attr_tmp = attr;
      info.peer = bgp->peer_self;
      info.attr = &attr_tmp;

      SET_FLAG (bgp->peer_self->rmap_type, PEER_RMAP_TYPE_NETWORK);

      ret = route_map_apply (bgp_static->rmap.map, p, RMAP_BGP, &info);

      bgp->peer_self->rmap_type = 0;

      if (ret == RMAP_DENYMATCH)
	{    
	  /* Free uninterned attribute. */
	  bgp_attr_flush (&attr_tmp);

	  /* Unintern original. */
	  aspath_unintern (&attr.aspath);
	  bgp_attr_extra_free (&attr);
	  bgp_static_withdraw (bgp, p, afi, safi);
	  return;
	}
      attr_new = bgp_attr_intern (&attr_tmp);
    }
  else
    attr_new = bgp_attr_intern (&attr);

  for (ri = rn->info; ri; ri = ri->next)
    if (ri->peer == bgp->peer_self && ri->type == ZEBRA_ROUTE_BGP
	&& ri->sub_type == BGP_ROUTE_STATIC)
      break;

  if (ri)
    {
      if (attrhash_cmp (ri->attr, attr_new) &&
	  !CHECK_FLAG(ri->flags, BGP_INFO_REMOVED) &&
	  !bgp_flag_check(bgp, BGP_FLAG_FORCE_STATIC_PROCESS))
	{
	  bgp_unlock_node (rn);
	  bgp_attr_unintern (&attr_new);
	  aspath_unintern (&attr.aspath);
	  bgp_attr_extra_free (&attr);
	  return;
	}
      else
	{
	  /* The attribute is changed. */
	  bgp_info_set_flag (rn, ri, BGP_INFO_ATTR_CHANGED);

	  /* Rewrite BGP route information. */
	  if (CHECK_FLAG(ri->flags, BGP_INFO_REMOVED))
	    bgp_info_restore(rn, ri);
	  else
	    bgp_aggregate_decrement (bgp, p, ri, afi, safi);
#if ENABLE_BGP_VNC
          if ((afi == AFI_IP || afi == AFI_IP6) && (safi == SAFI_UNICAST)) 
            {
              if (CHECK_FLAG (ri->flags, BGP_INFO_SELECTED)) 
                {
                  /*
                   * Implicit withdraw case.
                   * We have to do this before ri is changed
                   */
                  ++vnc_implicit_withdraw;
                  vnc_import_bgp_del_route(bgp, p, ri);
                  vnc_import_bgp_exterior_del_route(bgp, p, ri);
                }
            }
#endif
	  bgp_attr_unintern (&ri->attr);
	  ri->attr = attr_new;
	  ri->uptime = bgp_clock ();
#if ENABLE_BGP_VNC
          if ((afi == AFI_IP || afi == AFI_IP6) && (safi == SAFI_UNICAST)) 
            {
              if (vnc_implicit_withdraw) 
                {
                  vnc_import_bgp_add_route(bgp, p, ri);
                  vnc_import_bgp_exterior_add_route(bgp, p, ri);
                }
            }
#endif

	  /* Nexthop reachability check. */
	  if (bgp_flag_check (bgp, BGP_FLAG_IMPORT_CHECK))
	    {
	      if (bgp_find_or_add_nexthop (bgp, afi, ri, NULL, 0))
		bgp_info_set_flag (rn, ri, BGP_INFO_VALID);
	      else
		{
		  if (BGP_DEBUG(nht, NHT))
		    {
		      char buf1[INET6_ADDRSTRLEN];
		      inet_ntop(p->family, &p->u.prefix, buf1,
				INET6_ADDRSTRLEN);
		      zlog_debug("%s(%s): Route not in table, not advertising",
				 __FUNCTION__, buf1);
		    }
		  bgp_info_unset_flag (rn, ri, BGP_INFO_VALID);
		}
	    }
	  else
	    {
	      /* Delete the NHT structure if any, if we're toggling between
	       * enabling/disabling import check. We deregister the route
	       * from NHT to avoid overloading NHT and the process interaction
	       */
	      bgp_unlink_nexthop(ri);
	      bgp_info_set_flag (rn, ri, BGP_INFO_VALID);
	    }
	  /* Process change. */
	  bgp_aggregate_increment (bgp, p, ri, afi, safi);
	  bgp_process (bgp, rn, afi, safi);
	  bgp_unlock_node (rn);
	  aspath_unintern (&attr.aspath);
	  bgp_attr_extra_free (&attr);
	  return;
	}
    }

  /* Make new BGP info. */
  new = info_make(ZEBRA_ROUTE_BGP, BGP_ROUTE_STATIC, 0, bgp->peer_self, attr_new,
		  rn);
  /* Nexthop reachability check. */
  if (bgp_flag_check (bgp, BGP_FLAG_IMPORT_CHECK))
    {
      if (bgp_find_or_add_nexthop (bgp, afi, new, NULL, 0))
	bgp_info_set_flag (rn, new, BGP_INFO_VALID);
      else
	{
	  if (BGP_DEBUG(nht, NHT))
	    {
	      char buf1[INET6_ADDRSTRLEN];
	      inet_ntop(p->family, &p->u.prefix, buf1,
			INET6_ADDRSTRLEN);
	      zlog_debug("%s(%s): Route not in table, not advertising",
			 __FUNCTION__, buf1);
	    }
	  bgp_info_unset_flag (rn, new, BGP_INFO_VALID);
	}
    }
  else
    {
      /* Delete the NHT structure if any, if we're toggling between
       * enabling/disabling import check. We deregister the route
       * from NHT to avoid overloading NHT and the process interaction
       */
      bgp_unlink_nexthop(new);

      bgp_info_set_flag (rn, new, BGP_INFO_VALID);
    }

  /* Aggregate address increment. */
  bgp_aggregate_increment (bgp, p, new, afi, safi);
  
  /* Register new BGP information. */
  bgp_info_add (rn, new);
  
  /* route_node_get lock */
  bgp_unlock_node (rn);
  
  /* Process change. */
  bgp_process (bgp, rn, afi, safi);

  /* Unintern original. */
  aspath_unintern (&attr.aspath);
  bgp_attr_extra_free (&attr);
}

void
bgp_static_update (struct bgp *bgp, struct prefix *p,
                  struct bgp_static *bgp_static, afi_t afi, safi_t safi)
{
  bgp_static_update_main (bgp, p, bgp_static, afi, safi);
}

void
bgp_static_withdraw (struct bgp *bgp, struct prefix *p, afi_t afi,
		     safi_t safi)
{
  struct bgp_node *rn;
  struct bgp_info *ri;

  rn = bgp_afi_node_get (bgp->rib[afi][safi], afi, safi, p, NULL);

  /* Check selected route and self inserted route. */
  for (ri = rn->info; ri; ri = ri->next)
    if (ri->peer == bgp->peer_self 
	&& ri->type == ZEBRA_ROUTE_BGP
	&& ri->sub_type == BGP_ROUTE_STATIC)
      break;

  /* Withdraw static BGP route from routing table. */
  if (ri)
    {
      bgp_aggregate_decrement (bgp, p, ri, afi, safi);
      bgp_unlink_nexthop(ri);
      bgp_info_delete (rn, ri);
      bgp_process (bgp, rn, afi, safi);
    }

  /* Unlock bgp_node_lookup. */
  bgp_unlock_node (rn);
}

/*
 * Used for SAFI_MPLS_VPN and SAFI_ENCAP
 */
static void
bgp_static_withdraw_safi (struct bgp *bgp, struct prefix *p, afi_t afi,
                          safi_t safi, struct prefix_rd *prd, u_char *tag)
{
  struct bgp_node *rn;
  struct bgp_info *ri;

  rn = bgp_afi_node_get (bgp->rib[afi][safi], afi, safi, p, prd);

  /* Check selected route and self inserted route. */
  for (ri = rn->info; ri; ri = ri->next)
    if (ri->peer == bgp->peer_self 
	&& ri->type == ZEBRA_ROUTE_BGP
	&& ri->sub_type == BGP_ROUTE_STATIC)
      break;

  /* Withdraw static BGP route from routing table. */
  if (ri)
    {
#if ENABLE_BGP_VNC
	rfapiProcessWithdraw(
	    ri->peer,
	    NULL,
	    p,
	    prd,
	    ri->attr,
	    afi,
	    safi,
	    ri->type,
	    1);		/* Kill, since it is an administrative change */
#endif
      bgp_aggregate_decrement (bgp, p, ri, afi, safi);
      bgp_info_delete (rn, ri);
      bgp_process (bgp, rn, afi, safi);
    }

  /* Unlock bgp_node_lookup. */
  bgp_unlock_node (rn);
}

static void
bgp_static_update_safi (struct bgp *bgp, struct prefix *p,
                        struct bgp_static *bgp_static, afi_t afi, safi_t safi)
{
  struct bgp_node *rn;
  struct bgp_info *new;
  struct attr *attr_new;
  struct attr attr = { 0 };
  struct bgp_info *ri;
#if ENABLE_BGP_VNC
  u_int32_t        label = 0;
#endif

  assert (bgp_static);

  rn = bgp_afi_node_get (bgp->rib[afi][safi], afi, safi, p, &bgp_static->prd);

  bgp_attr_default_set (&attr, BGP_ORIGIN_IGP);

  attr.nexthop = bgp_static->igpnexthop;
  attr.med = bgp_static->igpmetric;
  attr.flag |= ATTR_FLAG_BIT (BGP_ATTR_MULTI_EXIT_DISC);

  /* Apply route-map. */
  if (bgp_static->rmap.name)
    {
      struct attr attr_tmp = attr;
      struct bgp_info info;
      int ret;

      info.peer = bgp->peer_self;
      info.attr = &attr_tmp;

      SET_FLAG (bgp->peer_self->rmap_type, PEER_RMAP_TYPE_NETWORK);

      ret = route_map_apply (bgp_static->rmap.map, p, RMAP_BGP, &info);

      bgp->peer_self->rmap_type = 0;

      if (ret == RMAP_DENYMATCH)
        {
          /* Free uninterned attribute. */
          bgp_attr_flush (&attr_tmp);

          /* Unintern original. */
          aspath_unintern (&attr.aspath);
          bgp_attr_extra_free (&attr);
          bgp_static_withdraw_safi (bgp, p, afi, safi, &bgp_static->prd,
                                    bgp_static->tag);
          return;
        }

      attr_new = bgp_attr_intern (&attr_tmp);
    }
  else
    {
      attr_new = bgp_attr_intern (&attr);
    }

  for (ri = rn->info; ri; ri = ri->next)
    if (ri->peer == bgp->peer_self && ri->type == ZEBRA_ROUTE_BGP
        && ri->sub_type == BGP_ROUTE_STATIC)
      break;

  if (ri)
    {
      if (attrhash_cmp (ri->attr, attr_new) &&
          !CHECK_FLAG(ri->flags, BGP_INFO_REMOVED))
        {
          bgp_unlock_node (rn);
          bgp_attr_unintern (&attr_new);
          aspath_unintern (&attr.aspath);
          bgp_attr_extra_free (&attr);
          return;
        }
      else
        {
          /* The attribute is changed. */
          bgp_info_set_flag (rn, ri, BGP_INFO_ATTR_CHANGED);

          /* Rewrite BGP route information. */
          if (CHECK_FLAG(ri->flags, BGP_INFO_REMOVED))
            bgp_info_restore(rn, ri);
          else
            bgp_aggregate_decrement (bgp, p, ri, afi, safi);
          bgp_attr_unintern (&ri->attr);
          ri->attr = attr_new;
          ri->uptime = bgp_clock ();
#if ENABLE_BGP_VNC
          if (ri->extra)
              label = decode_label (ri->extra->tag);
#endif

          /* Process change. */
          bgp_aggregate_increment (bgp, p, ri, afi, safi);
          bgp_process (bgp, rn, afi, safi);
#if ENABLE_BGP_VNC
          rfapiProcessUpdate(ri->peer, NULL, p, &bgp_static->prd,
                             ri->attr, afi, safi, 
                             ri->type, ri->sub_type, &label);
#endif
          bgp_unlock_node (rn);
          aspath_unintern (&attr.aspath);
          bgp_attr_extra_free (&attr);
          return;
        }
    }


  /* Make new BGP info. */
  new = info_make(ZEBRA_ROUTE_BGP, BGP_ROUTE_STATIC, 0, bgp->peer_self, attr_new,
		  rn);
  SET_FLAG (new->flags, BGP_INFO_VALID);
  new->extra = bgp_info_extra_new();
  memcpy (new->extra->tag, bgp_static->tag, 3);
#if ENABLE_BGP_VNC
  label = decode_label (bgp_static->tag);
#endif

  /* Aggregate address increment. */
  bgp_aggregate_increment (bgp, p, new, afi, safi);

  /* Register new BGP information. */
  bgp_info_add (rn, new);

  /* route_node_get lock */
  bgp_unlock_node (rn);

  /* Process change. */
  bgp_process (bgp, rn, afi, safi);

#if ENABLE_BGP_VNC
  rfapiProcessUpdate(new->peer, NULL, p, &bgp_static->prd,
                     new->attr, afi, safi, 
                     new->type, new->sub_type, &label);
#endif

  /* Unintern original. */
  aspath_unintern (&attr.aspath);
  bgp_attr_extra_free (&attr);
}

/* Configure static BGP network.  When user don't run zebra, static
   route should be installed as valid.  */
static int
bgp_static_set (struct vty *vty, const char *ip_str, 
                afi_t afi, safi_t safi, const char *rmap, int backdoor)
{
  VTY_DECLVAR_CONTEXT(bgp, bgp);
  int ret;
  struct prefix p;
  struct bgp_static *bgp_static;
  struct bgp_node *rn;
  u_char need_update = 0;

  /* Convert IP prefix string to struct prefix. */
  ret = str2prefix (ip_str, &p);
  if (! ret)
    {
      vty_out (vty, "%% Malformed prefix%s", VTY_NEWLINE);
      return CMD_WARNING;
    }
  if (afi == AFI_IP6 && IN6_IS_ADDR_LINKLOCAL (&p.u.prefix6))
    {
      vty_out (vty, "%% Malformed prefix (link-local address)%s",
	       VTY_NEWLINE);
      return CMD_WARNING;
    }

  apply_mask (&p);

  /* Set BGP static route configuration. */
  rn = bgp_node_get (bgp->route[afi][safi], &p);

  if (rn->info)
    {
      /* Configuration change. */
      bgp_static = rn->info;

      /* Check previous routes are installed into BGP.  */
      if (bgp_static->valid && bgp_static->backdoor != backdoor)
        need_update = 1;
      
      bgp_static->backdoor = backdoor;
      
      if (rmap)
	{
	  if (bgp_static->rmap.name)
	    XFREE(MTYPE_ROUTE_MAP_NAME, bgp_static->rmap.name);
	  bgp_static->rmap.name = XSTRDUP(MTYPE_ROUTE_MAP_NAME, rmap);
	  bgp_static->rmap.map = route_map_lookup_by_name (rmap);
	}
      else
	{
	  if (bgp_static->rmap.name)
	    XFREE(MTYPE_ROUTE_MAP_NAME, bgp_static->rmap.name);
	  bgp_static->rmap.name = NULL;
	  bgp_static->rmap.map = NULL;
	  bgp_static->valid = 0;
	}
      bgp_unlock_node (rn);
    }
  else
    {
      /* New configuration. */
      bgp_static = bgp_static_new ();
      bgp_static->backdoor = backdoor;
      bgp_static->valid = 0;
      bgp_static->igpmetric = 0;
      bgp_static->igpnexthop.s_addr = 0;
      
      if (rmap)
	{
	  if (bgp_static->rmap.name)
	    XFREE(MTYPE_ROUTE_MAP_NAME, bgp_static->rmap.name);
	  bgp_static->rmap.name = XSTRDUP(MTYPE_ROUTE_MAP_NAME, rmap);
	  bgp_static->rmap.map = route_map_lookup_by_name (rmap);
	}
      rn->info = bgp_static;
    }

  bgp_static->valid = 1;
  if (need_update)
    bgp_static_withdraw (bgp, &p, afi, safi);

  if (! bgp_static->backdoor)
    bgp_static_update (bgp, &p, bgp_static, afi, safi);

  return CMD_SUCCESS;
}

/* Configure static BGP network. */
static int
bgp_static_unset (struct vty *vty, const char *ip_str,
		  afi_t afi, safi_t safi)
{
  VTY_DECLVAR_CONTEXT(bgp, bgp);
  int ret;
  struct prefix p;
  struct bgp_static *bgp_static;
  struct bgp_node *rn;

  /* Convert IP prefix string to struct prefix. */
  ret = str2prefix (ip_str, &p);
  if (! ret)
    {
      vty_out (vty, "%% Malformed prefix%s", VTY_NEWLINE);
      return CMD_WARNING;
    }
  if (afi == AFI_IP6 && IN6_IS_ADDR_LINKLOCAL (&p.u.prefix6))
    {
      vty_out (vty, "%% Malformed prefix (link-local address)%s",
	       VTY_NEWLINE);
      return CMD_WARNING;
    }

  apply_mask (&p);

  rn = bgp_node_lookup (bgp->route[afi][safi], &p);
  if (! rn)
    {
      vty_out (vty, "%% Can't find specified static route configuration.%s",
	       VTY_NEWLINE);
      return CMD_WARNING;
    }

  bgp_static = rn->info;
  
  /* Update BGP RIB. */
  if (! bgp_static->backdoor)
    bgp_static_withdraw (bgp, &p, afi, safi);

  /* Clear configuration. */
  bgp_static_free (bgp_static);
  rn->info = NULL;
  bgp_unlock_node (rn);
  bgp_unlock_node (rn);

  return CMD_SUCCESS;
}

void
bgp_static_add (struct bgp *bgp)
{
  afi_t afi;
  safi_t safi;
  struct bgp_node *rn;
  struct bgp_node *rm;
  struct bgp_table *table;
  struct bgp_static *bgp_static;

  for (afi = AFI_IP; afi < AFI_MAX; afi++)
    for (safi = SAFI_UNICAST; safi < SAFI_MAX; safi++)
      for (rn = bgp_table_top (bgp->route[afi][safi]); rn; rn = bgp_route_next (rn))
	if (rn->info != NULL)
	  {      
	    if (safi == SAFI_MPLS_VPN)
	      {
		table = rn->info;

		for (rm = bgp_table_top (table); rm; rm = bgp_route_next (rm))
		  {
		    bgp_static = rn->info;
                    bgp_static_update_safi (bgp, &rm->p, bgp_static, afi, safi);
		  }
	      }
	    else
	      {
		bgp_static_update (bgp, &rn->p, rn->info, afi, safi);
	      }
	  }
}

/* Called from bgp_delete().  Delete all static routes from the BGP
   instance. */
void
bgp_static_delete (struct bgp *bgp)
{
  afi_t afi;
  safi_t safi;
  struct bgp_node *rn;
  struct bgp_node *rm;
  struct bgp_table *table;
  struct bgp_static *bgp_static;

  for (afi = AFI_IP; afi < AFI_MAX; afi++)
    for (safi = SAFI_UNICAST; safi < SAFI_MAX; safi++)
      for (rn = bgp_table_top (bgp->route[afi][safi]); rn; rn = bgp_route_next (rn))
	if (rn->info != NULL)
	  {      
	    if ((safi == SAFI_MPLS_VPN) || (safi == SAFI_ENCAP))
	      {
		table = rn->info;

		for (rm = bgp_table_top (table); rm; rm = bgp_route_next (rm))
		  {
		    bgp_static = rn->info;
		    bgp_static_withdraw_safi (bgp, &rm->p,
					       AFI_IP, safi,
					       (struct prefix_rd *)&rn->p,
					       bgp_static->tag);
		    bgp_static_free (bgp_static);
		    rn->info = NULL;
		    bgp_unlock_node (rn);
		  }
	      }
	    else
	      {
		bgp_static = rn->info;
		bgp_static_withdraw (bgp, &rn->p, afi, safi);
		bgp_static_free (bgp_static);
		rn->info = NULL;
		bgp_unlock_node (rn);
	      }
	  }
}

void
bgp_static_redo_import_check (struct bgp *bgp)
{
  afi_t afi;
  safi_t safi;
  struct bgp_node *rn;
  struct bgp_static *bgp_static;

  /* Use this flag to force reprocessing of the route */
  bgp_flag_set(bgp, BGP_FLAG_FORCE_STATIC_PROCESS);
  for (afi = AFI_IP; afi < AFI_MAX; afi++)
    for (safi = SAFI_UNICAST; safi < SAFI_MAX; safi++)
      for (rn = bgp_table_top (bgp->route[afi][safi]); rn; rn = bgp_route_next (rn))
	if (rn->info != NULL)
	  {
	    bgp_static = rn->info;
	    bgp_static_update (bgp, &rn->p, bgp_static, afi, safi);
	  }
  bgp_flag_unset(bgp, BGP_FLAG_FORCE_STATIC_PROCESS);
}

static void
bgp_purge_af_static_redist_routes (struct bgp *bgp, afi_t afi, safi_t safi)
{
  struct bgp_table *table;
  struct bgp_node *rn;
  struct bgp_info *ri;

  table = bgp->rib[afi][safi];
  for (rn = bgp_table_top (table); rn; rn = bgp_route_next (rn))
    {
      for (ri = rn->info; ri; ri = ri->next)
        {
          if (ri->peer == bgp->peer_self &&
              ((ri->type == ZEBRA_ROUTE_BGP &&
                ri->sub_type == BGP_ROUTE_STATIC) ||
               (ri->type != ZEBRA_ROUTE_BGP &&
                ri->sub_type == BGP_ROUTE_REDISTRIBUTE)))
            {
              bgp_aggregate_decrement (bgp, &rn->p, ri, afi, safi);
              bgp_unlink_nexthop(ri);
              bgp_info_delete (rn, ri);
              bgp_process (bgp, rn, afi, safi);
            }
        }
    }
}

/*
 * Purge all networks and redistributed routes from routing table.
 * Invoked upon the instance going down.
 */
void
bgp_purge_static_redist_routes (struct bgp *bgp)
{
  afi_t afi;
  safi_t safi;

  for (afi = AFI_IP; afi < AFI_MAX; afi++)
    for (safi = SAFI_UNICAST; safi < SAFI_MAX; safi++)
      bgp_purge_af_static_redist_routes (bgp, afi, safi);
}

/*
 * gpz 110624
 * Currently this is used to set static routes for VPN and ENCAP.
 * I think it can probably be factored with bgp_static_set.
 */
int
bgp_static_set_safi (safi_t safi, struct vty *vty, const char *ip_str,
                     const char *rd_str, const char *tag_str,
                     const char *rmap_str)
{
  VTY_DECLVAR_CONTEXT(bgp, bgp);
  int ret;
  struct prefix p;
  struct prefix_rd prd;
  struct bgp_node *prn;
  struct bgp_node *rn;
  struct bgp_table *table;
  struct bgp_static *bgp_static;
  u_char tag[3];
  afi_t afi;

  ret = str2prefix (ip_str, &p);
  if (! ret)
    {
      vty_out (vty, "%% Malformed prefix%s", VTY_NEWLINE);
      return CMD_WARNING;
    }
  apply_mask (&p);

  ret = str2prefix_rd (rd_str, &prd);
  if (! ret)
    {
      vty_out (vty, "%% Malformed rd%s", VTY_NEWLINE);
      return CMD_WARNING;
    }

  ret = str2tag (tag_str, tag);
  if (! ret)
    {
      vty_out (vty, "%% Malformed tag%s", VTY_NEWLINE);
      return CMD_WARNING;
    }
  if (p.family == AF_INET)
    afi = AFI_IP;
  else if (p.family == AF_INET6)
    afi = AFI_IP6;
  else
    {
      vty_out (vty, "%% Non Supported prefix%s", VTY_NEWLINE);
      return CMD_WARNING;
    }
  prn = bgp_node_get (bgp->route[afi][safi],
			(struct prefix *)&prd);
  if (prn->info == NULL)
    prn->info = bgp_table_init (afi, safi);
  else
    bgp_unlock_node (prn);
  table = prn->info;

  rn = bgp_node_get (table, &p);

  if (rn->info)
    {
      vty_out (vty, "%% Same network configuration exists%s", VTY_NEWLINE);
      bgp_unlock_node (rn);
    }
  else
    {
      /* New configuration. */
      bgp_static = bgp_static_new ();
      bgp_static->backdoor = 0;
      bgp_static->valid = 0;
      bgp_static->igpmetric = 0;
      bgp_static->igpnexthop.s_addr = 0;
      memcpy(bgp_static->tag, tag, 3);
      bgp_static->prd = prd;

      if (rmap_str)
	{
	  if (bgp_static->rmap.name)
	    free (bgp_static->rmap.name);
	  bgp_static->rmap.name = strdup (rmap_str);
	  bgp_static->rmap.map = route_map_lookup_by_name (rmap_str);
	}
      rn->info = bgp_static;

      bgp_static->valid = 1;
      bgp_static_update_safi (bgp, &p, bgp_static, afi, safi);
    }

  return CMD_SUCCESS;
}

/* Configure static BGP network. */
int
bgp_static_unset_safi(safi_t safi, struct vty *vty, const char *ip_str,
                      const char *rd_str, const char *tag_str)
{
  VTY_DECLVAR_CONTEXT(bgp, bgp);
  int ret;
  struct prefix p;
  struct prefix_rd prd;
  struct bgp_node *prn;
  struct bgp_node *rn;
  struct bgp_table *table;
  struct bgp_static *bgp_static;
  u_char tag[3];

  /* Convert IP prefix string to struct prefix. */
  ret = str2prefix (ip_str, &p);
  if (! ret)
    {
      vty_out (vty, "%% Malformed prefix%s", VTY_NEWLINE);
      return CMD_WARNING;
    }
  apply_mask (&p);

  ret = str2prefix_rd (rd_str, &prd);
  if (! ret)
    {
      vty_out (vty, "%% Malformed rd%s", VTY_NEWLINE);
      return CMD_WARNING;
    }

  ret = str2tag (tag_str, tag);
  if (! ret)
    {
      vty_out (vty, "%% Malformed tag%s", VTY_NEWLINE);
      return CMD_WARNING;
    }

  prn = bgp_node_get (bgp->route[AFI_IP][safi],
			(struct prefix *)&prd);
  if (prn->info == NULL)
    prn->info = bgp_table_init (AFI_IP, safi);
  else
    bgp_unlock_node (prn);
  table = prn->info;

  rn = bgp_node_lookup (table, &p);

  if (rn)
    {
      bgp_static_withdraw_safi (bgp, &p, AFI_IP, safi, &prd, tag);

      bgp_static = rn->info;
      bgp_static_free (bgp_static);
      rn->info = NULL;
      bgp_unlock_node (rn);
      bgp_unlock_node (rn);
    }
  else
    vty_out (vty, "%% Can't find the route%s", VTY_NEWLINE);

  return CMD_SUCCESS;
}

static int
bgp_table_map_set (struct vty *vty, afi_t afi, safi_t safi,
                   const char *rmap_name)
{
  VTY_DECLVAR_CONTEXT(bgp, bgp);
  struct bgp_rmap *rmap;

  rmap = &bgp->table_map[afi][safi];
  if (rmap_name)
    {
      if (rmap->name)
        XFREE(MTYPE_ROUTE_MAP_NAME, rmap->name);
      rmap->name = XSTRDUP(MTYPE_ROUTE_MAP_NAME, rmap_name);
      rmap->map = route_map_lookup_by_name (rmap_name);
    }
  else
    {
      if (rmap->name)
        XFREE(MTYPE_ROUTE_MAP_NAME, rmap->name);
      rmap->name = NULL;
      rmap->map = NULL;
    }

  bgp_zebra_announce_table(bgp, afi, safi);

  return CMD_SUCCESS;
}

static int
bgp_table_map_unset (struct vty *vty, afi_t afi, safi_t safi,
                     const char *rmap_name)
{
  VTY_DECLVAR_CONTEXT(bgp, bgp);
  struct bgp_rmap *rmap;

  rmap = &bgp->table_map[afi][safi];
  if (rmap->name)
    XFREE(MTYPE_ROUTE_MAP_NAME, rmap->name);
  rmap->name = NULL;
  rmap->map = NULL;

  bgp_zebra_announce_table(bgp, afi, safi);

  return CMD_SUCCESS;
}

int
bgp_config_write_table_map (struct vty *vty, struct bgp *bgp, afi_t afi,
			   safi_t safi, int *write)
{
  if (bgp->table_map[afi][safi].name)
    {
      bgp_config_write_family_header (vty, afi, safi, write);
      vty_out (vty, "  table-map %s%s",
	       bgp->table_map[afi][safi].name, VTY_NEWLINE);
    }

  return 0;
}

DEFUN (bgp_table_map,
       bgp_table_map_cmd,
       "table-map WORD",
       "BGP table to RIB route download filter\n"
       "Name of the route map\n")
{
  int idx_word = 1;
  return bgp_table_map_set (vty,
             bgp_node_afi (vty), bgp_node_safi (vty), argv[idx_word]->arg);
}
DEFUN (no_bgp_table_map,
       no_bgp_table_map_cmd,
       "no table-map WORD",
       NO_STR
       "BGP table to RIB route download filter\n"
       "Name of the route map\n")
{
  int idx_word = 2;
  return bgp_table_map_unset (vty,
             bgp_node_afi (vty), bgp_node_safi (vty), argv[idx_word]->arg);
}

DEFUN (bgp_network,
       bgp_network_cmd,
       "network A.B.C.D/M",
       "Specify a network to announce via BGP\n"
       "IPv4 prefix\n")
{
  int idx_ipv4_prefixlen = 1;
  return bgp_static_set (vty, argv[idx_ipv4_prefixlen]->arg,
			 AFI_IP, bgp_node_safi (vty), NULL, 0);
}

DEFUN (bgp_network_route_map,
       bgp_network_route_map_cmd,
       "network A.B.C.D/M route-map WORD",
       "Specify a network to announce via BGP\n"
       "IPv4 prefix\n"
       "Route-map to modify the attributes\n"
       "Name of the route map\n")
{
  int idx_ipv4_prefixlen = 1;
  int idx_word = 3;
  return bgp_static_set (vty, argv[idx_ipv4_prefixlen]->arg,
			 AFI_IP, bgp_node_safi (vty), argv[idx_word]->arg, 0);
}

DEFUN (bgp_network_backdoor,
       bgp_network_backdoor_cmd,
       "network A.B.C.D/M backdoor",
       "Specify a network to announce via BGP\n"
       "IPv4 prefix\n"
       "Specify a BGP backdoor route\n")
{
  int idx_ipv4_prefixlen = 1;
  return bgp_static_set (vty, argv[idx_ipv4_prefixlen]->arg, AFI_IP, SAFI_UNICAST,
                         NULL, 1);
}

DEFUN (bgp_network_mask,
       bgp_network_mask_cmd,
       "network A.B.C.D mask A.B.C.D",
       "Specify a network to announce via BGP\n"
       "Network number\n"
       "Network mask\n"
       "Network mask\n")
{
  int idx_ipv4 = 1;
  int idx_ipv4_2 = 3;
  int ret;
  char prefix_str[BUFSIZ];
  
  ret = netmask_str2prefix_str (argv[idx_ipv4]->arg, argv[idx_ipv4_2]->arg, prefix_str);
  if (! ret)
    {
      vty_out (vty, "%% Inconsistent address and mask%s", VTY_NEWLINE);
      return CMD_WARNING;
    }

  return bgp_static_set (vty, prefix_str,
			 AFI_IP, bgp_node_safi (vty), NULL, 0);
}

DEFUN (bgp_network_mask_route_map,
       bgp_network_mask_route_map_cmd,
       "network A.B.C.D mask A.B.C.D route-map WORD",
       "Specify a network to announce via BGP\n"
       "Network number\n"
       "Network mask\n"
       "Network mask\n"
       "Route-map to modify the attributes\n"
       "Name of the route map\n")
{
  int idx_ipv4 = 1;
  int idx_ipv4_2 = 3;
  int idx_word = 5;
  int ret;
  char prefix_str[BUFSIZ];
  
  ret = netmask_str2prefix_str (argv[idx_ipv4]->arg, argv[idx_ipv4_2]->arg, prefix_str);
  if (! ret)
    {
      vty_out (vty, "%% Inconsistent address and mask%s", VTY_NEWLINE);
      return CMD_WARNING;
    }

  return bgp_static_set (vty, prefix_str,
			 AFI_IP, bgp_node_safi (vty), argv[idx_word]->arg, 0);
}

DEFUN (bgp_network_mask_backdoor,
       bgp_network_mask_backdoor_cmd,
       "network A.B.C.D mask A.B.C.D backdoor",
       "Specify a network to announce via BGP\n"
       "Network number\n"
       "Network mask\n"
       "Network mask\n"
       "Specify a BGP backdoor route\n")
{
  int idx_ipv4 = 1;
  int idx_ipv4_2 = 3;
  int ret;
  char prefix_str[BUFSIZ];
  
  ret = netmask_str2prefix_str (argv[idx_ipv4]->arg, argv[idx_ipv4_2]->arg, prefix_str);
  if (! ret)
    {
      vty_out (vty, "%% Inconsistent address and mask%s", VTY_NEWLINE);
      return CMD_WARNING;
    }

  return bgp_static_set (vty, prefix_str, AFI_IP, SAFI_UNICAST,
                         NULL, 1);
}

DEFUN (bgp_network_mask_natural,
       bgp_network_mask_natural_cmd,
       "network A.B.C.D",
       "Specify a network to announce via BGP\n"
       "Network number\n")
{
  int idx_ipv4 = 1;
  int ret;
  char prefix_str[BUFSIZ];

  ret = netmask_str2prefix_str (argv[idx_ipv4]->arg, NULL, prefix_str);
  if (! ret)
    {
      vty_out (vty, "%% Inconsistent address and mask%s", VTY_NEWLINE);
      return CMD_WARNING;
    }

  return bgp_static_set (vty, prefix_str,
			 AFI_IP, bgp_node_safi (vty), NULL, 0);
}

DEFUN (bgp_network_mask_natural_route_map,
       bgp_network_mask_natural_route_map_cmd,
       "network A.B.C.D route-map WORD",
       "Specify a network to announce via BGP\n"
       "Network number\n"
       "Route-map to modify the attributes\n"
       "Name of the route map\n")
{
  int idx_ipv4 = 1;
  int idx_word = 3;
  int ret;
  char prefix_str[BUFSIZ];

  ret = netmask_str2prefix_str (argv[idx_ipv4]->arg, NULL, prefix_str);
  if (! ret)
    {
      vty_out (vty, "%% Inconsistent address and mask%s", VTY_NEWLINE);
      return CMD_WARNING;
    }

  return bgp_static_set (vty, prefix_str,
			 AFI_IP, bgp_node_safi (vty), argv[idx_word]->arg, 0);
}

DEFUN (bgp_network_mask_natural_backdoor,
       bgp_network_mask_natural_backdoor_cmd,
       "network A.B.C.D backdoor",
       "Specify a network to announce via BGP\n"
       "Network number\n"
       "Specify a BGP backdoor route\n")
{
  int idx_ipv4 = 1;
  int ret;
  char prefix_str[BUFSIZ];

  ret = netmask_str2prefix_str (argv[idx_ipv4]->arg, NULL, prefix_str);
  if (! ret)
    {
      vty_out (vty, "%% Inconsistent address and mask%s", VTY_NEWLINE);
      return CMD_WARNING;
    }

  return bgp_static_set (vty, prefix_str, AFI_IP, SAFI_UNICAST,
                         NULL, 1);
}

DEFUN (no_bgp_network,
       no_bgp_network_cmd,
       "no network A.B.C.D/M [<backdoor|route-map WORD>]",
       NO_STR
       "Specify a network to announce via BGP\n"
       "IPv4 prefix\n"
       "Specify a BGP backdoor route\n"
       "Route-map to modify the attributes\n"
       "Name of the route map\n")
{
  int idx_ipv4_prefixlen = 2;
  return bgp_static_unset (vty, argv[idx_ipv4_prefixlen]->arg, AFI_IP, 
			   bgp_node_safi (vty));
}

DEFUN (no_bgp_network_mask,
       no_bgp_network_mask_cmd,
       "no network A.B.C.D mask A.B.C.D [<backdoor|route-map WORD>]",
       NO_STR
       "Specify a network to announce via BGP\n"
       "Network number\n"
       "Network mask\n"
       "Network mask\n"
       "Specify a BGP backdoor route\n"
       "Route-map to modify the attributes\n"
       "Name of the route map\n")
{
  int idx_ipv4 = 2;
  int idx_ipv4_2 = 4;
  int ret;
  char prefix_str[BUFSIZ];

  ret = netmask_str2prefix_str (argv[idx_ipv4]->arg, argv[idx_ipv4_2]->arg, prefix_str);
  if (! ret)
    {
      vty_out (vty, "%% Inconsistent address and mask%s", VTY_NEWLINE);
      return CMD_WARNING;
    }

  return bgp_static_unset (vty, prefix_str, AFI_IP, 
			   bgp_node_safi (vty));
}

DEFUN (no_bgp_network_mask_natural,
       no_bgp_network_mask_natural_cmd,
       "no network A.B.C.D [<backdoor|route-map WORD>]",
       NO_STR
       "Specify a network to announce via BGP\n"
       "Network number\n"
       "Specify a BGP backdoor route\n"
       "Route-map to modify the attributes\n"
       "Name of the route map\n")
{
  int idx_ipv4 = 2;
  int ret;
  char prefix_str[BUFSIZ];

  ret = netmask_str2prefix_str (argv[idx_ipv4]->arg, NULL, prefix_str);
  if (! ret)
    {
      vty_out (vty, "%% Inconsistent address and mask%s", VTY_NEWLINE);
      return CMD_WARNING;
    }

  return bgp_static_unset (vty, prefix_str, AFI_IP, 
			   bgp_node_safi (vty));
}

DEFUN (ipv6_bgp_network,
       ipv6_bgp_network_cmd,
       "network X:X::X:X/M",
       "Specify a network to announce via BGP\n"
       "IPv6 prefix\n")
{
  int idx_ipv6_prefixlen = 1;
  return bgp_static_set (vty, argv[idx_ipv6_prefixlen]->arg, AFI_IP6, bgp_node_safi(vty),
                         NULL, 0);
}

DEFUN (ipv6_bgp_network_route_map,
       ipv6_bgp_network_route_map_cmd,
       "network X:X::X:X/M route-map WORD",
       "Specify a network to announce via BGP\n"
       "IPv6 prefix\n"
       "Route-map to modify the attributes\n"
       "Name of the route map\n")
{
  int idx_ipv6_prefixlen = 1;
  int idx_word = 3;
  return bgp_static_set (vty, argv[idx_ipv6_prefixlen]->arg, AFI_IP6,
			 bgp_node_safi (vty), argv[idx_word]->arg, 0);
}

DEFUN (no_ipv6_bgp_network,
       no_ipv6_bgp_network_cmd,
       "no network X:X::X:X/M [route-map WORD]",
       NO_STR
       "Specify a network to announce via BGP\n"
       "IPv6 prefix\n"
       "Route-map to modify the attributes\n"
       "Name of the route map\n")
{
  int idx_ipv6_prefixlen = 2;
  return bgp_static_unset (vty, argv[idx_ipv6_prefixlen]->arg, AFI_IP6, bgp_node_safi(vty));
}

/* Aggreagete address:

  advertise-map  Set condition to advertise attribute
  as-set         Generate AS set path information
  attribute-map  Set attributes of aggregate
  route-map      Set parameters of aggregate
  summary-only   Filter more specific routes from updates
  suppress-map   Conditionally filter more specific routes from updates
  <cr>
 */
struct bgp_aggregate
{
  /* Summary-only flag. */
  u_char summary_only;

  /* AS set generation. */
  u_char as_set;

  /* Route-map for aggregated route. */
  struct route_map *map;

  /* Suppress-count. */
  unsigned long count;

  /* SAFI configuration. */
  safi_t safi;
};

static struct bgp_aggregate *
bgp_aggregate_new (void)
{
  return XCALLOC (MTYPE_BGP_AGGREGATE, sizeof (struct bgp_aggregate));
}

static void
bgp_aggregate_free (struct bgp_aggregate *aggregate)
{
  XFREE (MTYPE_BGP_AGGREGATE, aggregate);
}     

/* Update an aggregate as routes are added/removed from the BGP table */
static void
bgp_aggregate_route (struct bgp *bgp, struct prefix *p, struct bgp_info *rinew,
		     afi_t afi, safi_t safi, struct bgp_info *del, 
		     struct bgp_aggregate *aggregate)
{
  struct bgp_table *table;
  struct bgp_node *top;
  struct bgp_node *rn;
  u_char origin;
  struct aspath *aspath = NULL;
  struct aspath *asmerge = NULL;
  struct community *community = NULL;
  struct community *commerge = NULL;
#if defined(AGGREGATE_NEXTHOP_CHECK)
  struct in_addr nexthop;
  u_int32_t med = 0;
#endif
  struct bgp_info *ri;
  struct bgp_info *new;
  int first = 1;
  unsigned long match = 0;
  u_char atomic_aggregate = 0;

  /* Record adding route's nexthop and med. */
 if (rinew)
   {
#if defined(AGGREGATE_NEXTHOP_CHECK)
     nexthop = rinew->attr->nexthop;
     med = rinew->attr->med;
#endif
   }

  /* ORIGIN attribute: If at least one route among routes that are
     aggregated has ORIGIN with the value INCOMPLETE, then the
     aggregated route must have the ORIGIN attribute with the value
     INCOMPLETE. Otherwise, if at least one route among routes that
     are aggregated has ORIGIN with the value EGP, then the aggregated
     route must have the origin attribute with the value EGP. In all
     other case the value of the ORIGIN attribute of the aggregated
     route is INTERNAL. */
  origin = BGP_ORIGIN_IGP;

  table = bgp->rib[afi][safi];

  top = bgp_node_get (table, p);
  for (rn = bgp_node_get (table, p); rn; rn = bgp_route_next_until (rn, top))
    if (rn->p.prefixlen > p->prefixlen)
      {
	match = 0;

	for (ri = rn->info; ri; ri = ri->next)
	  {
	    if (BGP_INFO_HOLDDOWN (ri))
	      continue;

	    if (del && ri == del)
	      continue;

	    if (! rinew && first)
	      {
#if defined(AGGREGATE_NEXTHOP_CHECK)
		nexthop = ri->attr->nexthop;
		med = ri->attr->med;
#endif
		first = 0;
	      }

#ifdef AGGREGATE_NEXTHOP_CHECK
	    if (! IPV4_ADDR_SAME (&ri->attr->nexthop, &nexthop)
		|| ri->attr->med != med)
	      {
		if (aspath)
		  aspath_free (aspath);
		if (community)
		  community_free (community);
		bgp_unlock_node (rn);
		bgp_unlock_node (top);
		return;
	      }
#endif /* AGGREGATE_NEXTHOP_CHECK */

            if (ri->attr->flag & ATTR_FLAG_BIT(BGP_ATTR_ATOMIC_AGGREGATE))
              atomic_aggregate = 1;

	    if (ri->sub_type != BGP_ROUTE_AGGREGATE)
	      {
		if (aggregate->summary_only)
		  {
		    (bgp_info_extra_get (ri))->suppress++;
		    bgp_info_set_flag (rn, ri, BGP_INFO_ATTR_CHANGED);
		    match++;
		  }

		aggregate->count++;

		if (origin < ri->attr->origin)
		  origin = ri->attr->origin;

		if (aggregate->as_set)
		  {
		    if (aspath)
		      {
			asmerge = aspath_aggregate (aspath, ri->attr->aspath);
			aspath_free (aspath);
			aspath = asmerge;
		      }
		    else
		      aspath = aspath_dup (ri->attr->aspath);

		    if (ri->attr->community)
		      {
			if (community)
			  {
			    commerge = community_merge (community,
							ri->attr->community);
			    community = community_uniq_sort (commerge);
			    community_free (commerge);
			  }
			else
			  community = community_dup (ri->attr->community);
		      }
		  }
	      }
	  }
	if (match)
	  bgp_process (bgp, rn, afi, safi);
      }
  bgp_unlock_node (top);

  if (rinew)
    {
      aggregate->count++;
      
      if (aggregate->summary_only)
        (bgp_info_extra_get (rinew))->suppress++;

      if (origin < rinew->attr->origin)
        origin = rinew->attr->origin;

      if (aggregate->as_set)
	{
	  if (aspath)
	    {
	      asmerge = aspath_aggregate (aspath, rinew->attr->aspath);
	      aspath_free (aspath);
	      aspath = asmerge;
	    }
	  else
	    aspath = aspath_dup (rinew->attr->aspath);

	  if (rinew->attr->community)
	    {
	      if (community)
		{
		  commerge = community_merge (community,
					      rinew->attr->community);
		  community = community_uniq_sort (commerge);
		  community_free (commerge);
		}
	      else
		community = community_dup (rinew->attr->community);
	    }
	}
    }

  if (aggregate->count > 0)
    {
      rn = bgp_node_get (table, p);
      new = info_make(ZEBRA_ROUTE_BGP, BGP_ROUTE_AGGREGATE, 0, bgp->peer_self,
		      bgp_attr_aggregate_intern(bgp, origin, aspath, community,
						aggregate->as_set,
                                                atomic_aggregate), rn);
      SET_FLAG (new->flags, BGP_INFO_VALID);

      bgp_info_add (rn, new);
      bgp_unlock_node (rn);
      bgp_process (bgp, rn, afi, safi);
    }
  else
    {
      if (aspath)
	aspath_free (aspath);
      if (community)
	community_free (community);
    }
}

void bgp_aggregate_delete (struct bgp *, struct prefix *, afi_t, safi_t,
			   struct bgp_aggregate *);

void
bgp_aggregate_increment (struct bgp *bgp, struct prefix *p,
			 struct bgp_info *ri, afi_t afi, safi_t safi)
{
  struct bgp_node *child;
  struct bgp_node *rn;
  struct bgp_aggregate *aggregate;
  struct bgp_table *table;

  /* MPLS-VPN aggregation is not yet supported. */
  if ((safi == SAFI_MPLS_VPN) || (safi == SAFI_ENCAP))
    return;

  table = bgp->aggregate[afi][safi];

  /* No aggregates configured. */
  if (bgp_table_top_nolock (table) == NULL)
    return;

  if (p->prefixlen == 0)
    return;

  if (BGP_INFO_HOLDDOWN (ri))
    return;

  child = bgp_node_get (table, p);

  /* Aggregate address configuration check. */
  for (rn = child; rn; rn = bgp_node_parent_nolock (rn))
    if ((aggregate = rn->info) != NULL && rn->p.prefixlen < p->prefixlen)
      {
	bgp_aggregate_delete (bgp, &rn->p, afi, safi, aggregate);
	bgp_aggregate_route (bgp, &rn->p, ri, afi, safi, NULL, aggregate);
      }
  bgp_unlock_node (child);
}

void
bgp_aggregate_decrement (struct bgp *bgp, struct prefix *p, 
			 struct bgp_info *del, afi_t afi, safi_t safi)
{
  struct bgp_node *child;
  struct bgp_node *rn;
  struct bgp_aggregate *aggregate;
  struct bgp_table *table;

  /* MPLS-VPN aggregation is not yet supported. */
  if ((safi == SAFI_MPLS_VPN) || (safi == SAFI_ENCAP))
    return;

  table = bgp->aggregate[afi][safi];

  /* No aggregates configured. */
  if (bgp_table_top_nolock (table) == NULL)
    return;

  if (p->prefixlen == 0)
    return;

  child = bgp_node_get (table, p);

  /* Aggregate address configuration check. */
  for (rn = child; rn; rn = bgp_node_parent_nolock (rn))
    if ((aggregate = rn->info) != NULL && rn->p.prefixlen < p->prefixlen)
      {
	bgp_aggregate_delete (bgp, &rn->p, afi, safi, aggregate);
	bgp_aggregate_route (bgp, &rn->p, NULL, afi, safi, del, aggregate);
      }
  bgp_unlock_node (child);
}

/* Called via bgp_aggregate_set when the user configures aggregate-address */
static void
bgp_aggregate_add (struct bgp *bgp, struct prefix *p, afi_t afi, safi_t safi,
		   struct bgp_aggregate *aggregate)
{
  struct bgp_table *table;
  struct bgp_node *top;
  struct bgp_node *rn;
  struct bgp_info *new;
  struct bgp_info *ri;
  unsigned long match;
  u_char origin = BGP_ORIGIN_IGP;
  struct aspath *aspath = NULL;
  struct aspath *asmerge = NULL;
  struct community *community = NULL;
  struct community *commerge = NULL;
  u_char atomic_aggregate = 0;

  table = bgp->rib[afi][safi];

  /* Sanity check. */
  if (afi == AFI_IP && p->prefixlen == IPV4_MAX_BITLEN)
    return;
  if (afi == AFI_IP6 && p->prefixlen == IPV6_MAX_BITLEN)
    return;
    
  /* If routes exists below this node, generate aggregate routes. */
  top = bgp_node_get (table, p);
  for (rn = bgp_node_get (table, p); rn; rn = bgp_route_next_until (rn, top))
    if (rn->p.prefixlen > p->prefixlen)
      {
	match = 0;

	for (ri = rn->info; ri; ri = ri->next)
	  {
	    if (BGP_INFO_HOLDDOWN (ri))
	      continue;

            if (ri->attr->flag & ATTR_FLAG_BIT(BGP_ATTR_ATOMIC_AGGREGATE))
              atomic_aggregate = 1;

	    if (ri->sub_type != BGP_ROUTE_AGGREGATE)
	      {
		/* summary-only aggregate route suppress aggregated
		   route announcement.  */
		if (aggregate->summary_only)
		  {
		    (bgp_info_extra_get (ri))->suppress++;
		    bgp_info_set_flag (rn, ri, BGP_INFO_ATTR_CHANGED);
		    match++;
		  }

                /* If at least one route among routes that are aggregated has
                 * ORIGIN with the value INCOMPLETE, then the aggregated route
                 * MUST have the ORIGIN attribute with the value INCOMPLETE.
                 * Otherwise, if at least one route among routes that are
                 * aggregated has ORIGIN with the value EGP, then the aggregated
                 * route MUST have the ORIGIN attribute with the value EGP.
                 */
                if (origin < ri->attr->origin)
                    origin = ri->attr->origin;

		/* as-set aggregate route generate origin, as path,
		   community aggregation.  */
		if (aggregate->as_set)
		  {
		    if (aspath)
		      {
			asmerge = aspath_aggregate (aspath, ri->attr->aspath);
			aspath_free (aspath);
			aspath = asmerge;
		      }
		    else
		      aspath = aspath_dup (ri->attr->aspath);

		    if (ri->attr->community)
		      {
			if (community)
			  {
			    commerge = community_merge (community,
							ri->attr->community);
			    community = community_uniq_sort (commerge);
			    community_free (commerge);
			  }
			else
			  community = community_dup (ri->attr->community);
		      }
		  }
		aggregate->count++;
	      }
	  }
	
	/* If this node is suppressed, process the change. */
	if (match)
	  bgp_process (bgp, rn, afi, safi);
      }
  bgp_unlock_node (top);

  /* Add aggregate route to BGP table. */
  if (aggregate->count)
    {
      rn = bgp_node_get (table, p);
      new = info_make(ZEBRA_ROUTE_BGP, BGP_ROUTE_AGGREGATE, 0, bgp->peer_self,
		      bgp_attr_aggregate_intern(bgp, origin, aspath, community,
						aggregate->as_set,
                                                atomic_aggregate), rn);
      SET_FLAG (new->flags, BGP_INFO_VALID);

      bgp_info_add (rn, new);
      bgp_unlock_node (rn);
      
      /* Process change. */
      bgp_process (bgp, rn, afi, safi);
    }
  else
    {
      if (aspath)
	aspath_free (aspath);
      if (community)
	community_free (community);
    }
}

void
bgp_aggregate_delete (struct bgp *bgp, struct prefix *p, afi_t afi, 
		      safi_t safi, struct bgp_aggregate *aggregate)
{
  struct bgp_table *table;
  struct bgp_node *top;
  struct bgp_node *rn;
  struct bgp_info *ri;
  unsigned long match;

  table = bgp->rib[afi][safi];

  if (afi == AFI_IP && p->prefixlen == IPV4_MAX_BITLEN)
    return;
  if (afi == AFI_IP6 && p->prefixlen == IPV6_MAX_BITLEN)
    return;

  /* If routes exists below this node, generate aggregate routes. */
  top = bgp_node_get (table, p);
  for (rn = bgp_node_get (table, p); rn; rn = bgp_route_next_until (rn, top))
    if (rn->p.prefixlen > p->prefixlen)
      {
	match = 0;

	for (ri = rn->info; ri; ri = ri->next)
	  {
	    if (BGP_INFO_HOLDDOWN (ri))
	      continue;

	    if (ri->sub_type != BGP_ROUTE_AGGREGATE)
	      {
		if (aggregate->summary_only && ri->extra)
		  {
		    ri->extra->suppress--;

		    if (ri->extra->suppress == 0)
		      {
			bgp_info_set_flag (rn, ri, BGP_INFO_ATTR_CHANGED);
			match++;
		      }
		  }
		aggregate->count--;
	      }
	  }

	/* If this node was suppressed, process the change. */
	if (match)
	  bgp_process (bgp, rn, afi, safi);
      }
  bgp_unlock_node (top);

  /* Delete aggregate route from BGP table. */
  rn = bgp_node_get (table, p);

  for (ri = rn->info; ri; ri = ri->next)
    if (ri->peer == bgp->peer_self 
	&& ri->type == ZEBRA_ROUTE_BGP
	&& ri->sub_type == BGP_ROUTE_AGGREGATE)
      break;

  /* Withdraw static BGP route from routing table. */
  if (ri)
    {
      bgp_info_delete (rn, ri);
      bgp_process (bgp, rn, afi, safi);
    }

  /* Unlock bgp_node_lookup. */
  bgp_unlock_node (rn);
}

/* Aggregate route attribute. */
#define AGGREGATE_SUMMARY_ONLY 1
#define AGGREGATE_AS_SET       1

static int
bgp_aggregate_unset (struct vty *vty, const char *prefix_str,
                     afi_t afi, safi_t safi)
{
  VTY_DECLVAR_CONTEXT(bgp, bgp);
  int ret;
  struct prefix p;
  struct bgp_node *rn;
  struct bgp_aggregate *aggregate;

  /* Convert string to prefix structure. */
  ret = str2prefix (prefix_str, &p);
  if (!ret)
    {
      vty_out (vty, "Malformed prefix%s", VTY_NEWLINE);
      return CMD_WARNING;
    }
  apply_mask (&p);

  /* Old configuration check. */
  rn = bgp_node_lookup (bgp->aggregate[afi][safi], &p);
  if (! rn)
    {
      vty_out (vty, "%% There is no aggregate-address configuration.%s",
               VTY_NEWLINE);
      return CMD_WARNING;
    }

  aggregate = rn->info;
  if (aggregate->safi & SAFI_UNICAST)
    bgp_aggregate_delete (bgp, &p, afi, SAFI_UNICAST, aggregate);
  if (aggregate->safi & SAFI_MULTICAST)
    bgp_aggregate_delete (bgp, &p, afi, SAFI_MULTICAST, aggregate);

  /* Unlock aggregate address configuration. */
  rn->info = NULL;
  bgp_aggregate_free (aggregate);
  bgp_unlock_node (rn);
  bgp_unlock_node (rn);

  return CMD_SUCCESS;
}

static int
bgp_aggregate_set (struct vty *vty, const char *prefix_str,
                   afi_t afi, safi_t safi,
		   u_char summary_only, u_char as_set)
{
  VTY_DECLVAR_CONTEXT(bgp, bgp);
  int ret;
  struct prefix p;
  struct bgp_node *rn;
  struct bgp_aggregate *aggregate;

  /* Convert string to prefix structure. */
  ret = str2prefix (prefix_str, &p);
  if (!ret)
    {
      vty_out (vty, "Malformed prefix%s", VTY_NEWLINE);
      return CMD_WARNING;
    }
  apply_mask (&p);

  /* Old configuration check. */
  rn = bgp_node_get (bgp->aggregate[afi][safi], &p);

  if (rn->info)
    {
      vty_out (vty, "There is already same aggregate network.%s", VTY_NEWLINE);
      /* try to remove the old entry */
      ret = bgp_aggregate_unset (vty, prefix_str, afi, safi);
      if (ret)
        {
          vty_out (vty, "Error deleting aggregate.%s", VTY_NEWLINE);
	  bgp_unlock_node (rn);
	  return CMD_WARNING;
        }
    }

  /* Make aggregate address structure. */
  aggregate = bgp_aggregate_new ();
  aggregate->summary_only = summary_only;
  aggregate->as_set = as_set;
  aggregate->safi = safi;
  rn->info = aggregate;

  /* Aggregate address insert into BGP routing table. */
  if (safi & SAFI_UNICAST)
    bgp_aggregate_add (bgp, &p, afi, SAFI_UNICAST, aggregate);
  if (safi & SAFI_MULTICAST)
    bgp_aggregate_add (bgp, &p, afi, SAFI_MULTICAST, aggregate);

  return CMD_SUCCESS;
}

DEFUN (aggregate_address,
       aggregate_address_cmd,
       "aggregate-address A.B.C.D/M [<as-set [summary-only]|summary-only [as-set]>]",
       "Configure BGP aggregate entries\n"
       "Aggregate prefix\n"
       "Generate AS set path information\n"
       "Filter more specific routes from updates\n"
       "Filter more specific routes from updates\n"
       "Generate AS set path information\n")
{
  int idx = 0;
  argv_find (argv, argc, "A.B.C.D/M", &idx);
  char *prefix = argv[idx]->arg;
  int as_set = argv_find (argv, argc, "as-set", &idx) ? AGGREGATE_AS_SET : 0;
  idx = 0;
  int summary_only = argv_find (argv, argc, "summary-only", &idx) ? AGGREGATE_SUMMARY_ONLY : 0;

  return bgp_aggregate_set (vty, prefix, AFI_IP, bgp_node_safi (vty), summary_only, as_set);
}

DEFUN (aggregate_address_mask,
       aggregate_address_mask_cmd,
       "aggregate-address A.B.C.D A.B.C.D [<as-set [summary-only]|summary-only [as-set]>]",
       "Configure BGP aggregate entries\n"
       "Aggregate address\n"
       "Aggregate mask\n"
       "Generate AS set path information\n"
       "Filter more specific routes from updates\n"
       "Filter more specific routes from updates\n"
       "Generate AS set path information\n")
{
  int idx = 0;
  argv_find (argv, argc, "A.B.C.D", &idx);
  char *prefix = argv[idx++]->arg;
  argv_find (argv, argc, "A.B.C.D", &idx);
  char *mask = argv[idx]->arg;
  int as_set = argv_find (argv, argc, "as-set", &idx) ? AGGREGATE_AS_SET : 0;
  idx = 0;
  int summary_only = argv_find (argv, argc, "summary-only", &idx) ? AGGREGATE_SUMMARY_ONLY : 0;

  char prefix_str[BUFSIZ];
  int ret = netmask_str2prefix_str (prefix, mask, prefix_str);

  if (! ret)
    {
      vty_out (vty, "%% Inconsistent address and mask%s", VTY_NEWLINE);
      return CMD_WARNING;
    }

  return bgp_aggregate_set (vty, prefix_str, AFI_IP, bgp_node_safi (vty), summary_only, as_set);
}

DEFUN (no_aggregate_address,
       no_aggregate_address_cmd,
       "no aggregate-address A.B.C.D/M [<as-set [summary-only]|summary-only [as-set]>]",
       NO_STR
       "Configure BGP aggregate entries\n"
       "Aggregate prefix\n"
       "Generate AS set path information\n"
       "Filter more specific routes from updates\n"
       "Filter more specific routes from updates\n"
       "Generate AS set path information\n")
{
  int idx = 0;
  argv_find (argv, argc, "A.B.C.D/M", &idx);
  char *prefix = argv[idx]->arg;
  return bgp_aggregate_unset (vty, prefix, AFI_IP, bgp_node_safi (vty));
}

DEFUN (no_aggregate_address_mask,
       no_aggregate_address_mask_cmd,
       "no aggregate-address A.B.C.D A.B.C.D [<as-set [summary-only]|summary-only [as-set]>]",
       NO_STR
       "Configure BGP aggregate entries\n"
       "Aggregate address\n"
       "Aggregate mask\n"
       "Generate AS set path information\n"
       "Filter more specific routes from updates\n"
       "Filter more specific routes from updates\n"
       "Generate AS set path information\n")
{
  int idx = 0;
  argv_find (argv, argc, "A.B.C.D", &idx);
  char *prefix = argv[idx++]->arg;
  argv_find (argv, argc, "A.B.C.D", &idx);
  char *mask = argv[idx]->arg;

  char prefix_str[BUFSIZ];
  int ret = netmask_str2prefix_str (prefix, mask, prefix_str);

  if (! ret)
    {
      vty_out (vty, "%% Inconsistent address and mask%s", VTY_NEWLINE);
      return CMD_WARNING;
    }

  return bgp_aggregate_unset (vty, prefix_str, AFI_IP, bgp_node_safi (vty));
}

DEFUN (ipv6_aggregate_address,
       ipv6_aggregate_address_cmd,
       "aggregate-address X:X::X:X/M [summary-only]",
       "Configure BGP aggregate entries\n"
       "Aggregate prefix\n"
       "Filter more specific routes from updates\n")
{
  int idx = 0;
  argv_find (argv, argc, "X:X::X:X/M", &idx);
  char *prefix = argv[idx]->arg;
  int sum_only = argv_find (argv, argc, "summary-only", &idx) ? AGGREGATE_SUMMARY_ONLY : 0;
  return bgp_aggregate_set (vty, prefix, AFI_IP6, SAFI_UNICAST, sum_only, 0);
}

DEFUN (no_ipv6_aggregate_address,
       no_ipv6_aggregate_address_cmd,
       "no aggregate-address X:X::X:X/M [summary-only]",
       NO_STR
       "Configure BGP aggregate entries\n"
       "Aggregate prefix\n"
       "Filter more specific routes from updates\n")
{
  int idx = 0;
  argv_find (argv, argc, "X:X::X:X/M", &idx);
  char *prefix = argv[idx]->arg;
  return bgp_aggregate_unset (vty, prefix, AFI_IP6, SAFI_UNICAST);
}

/* Redistribute route treatment. */
void
bgp_redistribute_add (struct bgp *bgp, struct prefix *p, const struct in_addr *nexthop,
		      const struct in6_addr *nexthop6, unsigned int ifindex,
		      u_int32_t metric, u_char type, u_short instance, route_tag_t tag)
{
  struct bgp_info *new;
  struct bgp_info *bi;
  struct bgp_info info;
  struct bgp_node *bn;
  struct attr attr;
  struct attr *new_attr;
  afi_t afi;
  int ret;
  struct bgp_redist *red;

  /* Make default attribute. */
  bgp_attr_default_set (&attr, BGP_ORIGIN_INCOMPLETE);
  if (nexthop)
    attr.nexthop = *nexthop;
  attr.nh_ifindex = ifindex;

  if (nexthop6)
    {
      struct attr_extra *extra = bgp_attr_extra_get(&attr);
      extra->mp_nexthop_global = *nexthop6;
      extra->mp_nexthop_len = BGP_ATTR_NHLEN_IPV6_GLOBAL;
    }

  attr.med = metric;
  attr.flag |= ATTR_FLAG_BIT (BGP_ATTR_MULTI_EXIT_DISC);
  attr.extra->tag = tag;

  afi = family2afi (p->family);

  red = bgp_redist_lookup(bgp, afi, type, instance);
  if (red)
    {
      struct attr attr_new;
      struct attr_extra extra_new;

      /* Copy attribute for modification. */
      attr_new.extra = &extra_new;
      bgp_attr_dup (&attr_new, &attr);

      if (red->redist_metric_flag)
        attr_new.med = red->redist_metric;

      /* Apply route-map. */
      if (red->rmap.name)
        {
          info.peer = bgp->peer_self;
          info.attr = &attr_new;

          SET_FLAG (bgp->peer_self->rmap_type, PEER_RMAP_TYPE_REDISTRIBUTE);

          ret = route_map_apply (red->rmap.map, p, RMAP_BGP, &info);

          bgp->peer_self->rmap_type = 0;

          if (ret == RMAP_DENYMATCH)
            {
              /* Free uninterned attribute. */
              bgp_attr_flush (&attr_new);

              /* Unintern original. */
              aspath_unintern (&attr.aspath);
              bgp_attr_extra_free (&attr);
              bgp_redistribute_delete (bgp, p, type, instance);
              return;
            }
        }

      bn = bgp_afi_node_get (bgp->rib[afi][SAFI_UNICAST], 
                             afi, SAFI_UNICAST, p, NULL);

      new_attr = bgp_attr_intern (&attr_new);

      for (bi = bn->info; bi; bi = bi->next)
        if (bi->peer == bgp->peer_self
            && bi->sub_type == BGP_ROUTE_REDISTRIBUTE)
          break;

      if (bi)
        {
          /* Ensure the (source route) type is updated. */
          bi->type = type;
          if (attrhash_cmp (bi->attr, new_attr) &&
              !CHECK_FLAG(bi->flags, BGP_INFO_REMOVED))
            {
              bgp_attr_unintern (&new_attr);
              aspath_unintern (&attr.aspath);
              bgp_attr_extra_free (&attr);
              bgp_unlock_node (bn);
              return;
            }
          else
            {
              /* The attribute is changed. */
              bgp_info_set_flag (bn, bi, BGP_INFO_ATTR_CHANGED);

              /* Rewrite BGP route information. */
              if (CHECK_FLAG(bi->flags, BGP_INFO_REMOVED))
                bgp_info_restore(bn, bi);
              else
                bgp_aggregate_decrement (bgp, p, bi, afi, SAFI_UNICAST);
              bgp_attr_unintern (&bi->attr);
              bi->attr = new_attr;
              bi->uptime = bgp_clock ();

              /* Process change. */
              bgp_aggregate_increment (bgp, p, bi, afi, SAFI_UNICAST);
              bgp_process (bgp, bn, afi, SAFI_UNICAST);
              bgp_unlock_node (bn);
              aspath_unintern (&attr.aspath);
              bgp_attr_extra_free (&attr);
              return;
            }
        }

      new = info_make(type, BGP_ROUTE_REDISTRIBUTE, instance, bgp->peer_self,
                      new_attr, bn);
      SET_FLAG (new->flags, BGP_INFO_VALID);

      bgp_aggregate_increment (bgp, p, new, afi, SAFI_UNICAST);
      bgp_info_add (bn, new);
      bgp_unlock_node (bn);
      bgp_process (bgp, bn, afi, SAFI_UNICAST);
    }

  /* Unintern original. */
  aspath_unintern (&attr.aspath);
  bgp_attr_extra_free (&attr);
}

void
bgp_redistribute_delete (struct bgp *bgp, struct prefix *p, u_char type, u_short instance)
{
  afi_t afi;
  struct bgp_node *rn;
  struct bgp_info *ri;
  struct bgp_redist *red;

  afi = family2afi (p->family);

  red = bgp_redist_lookup(bgp, afi, type, instance);
  if (red)
    {
      rn = bgp_afi_node_get (bgp->rib[afi][SAFI_UNICAST], afi, SAFI_UNICAST, p, NULL);

      for (ri = rn->info; ri; ri = ri->next)
        if (ri->peer == bgp->peer_self
            && ri->type == type)
          break;

      if (ri)
        {
          bgp_aggregate_decrement (bgp, p, ri, afi, SAFI_UNICAST);
          bgp_info_delete (rn, ri);
          bgp_process (bgp, rn, afi, SAFI_UNICAST);
        }
      bgp_unlock_node (rn);
    }
}

/* Withdraw specified route type's route. */
void
bgp_redistribute_withdraw (struct bgp *bgp, afi_t afi, int type, u_short instance)
{
  struct bgp_node *rn;
  struct bgp_info *ri;
  struct bgp_table *table;

  table = bgp->rib[afi][SAFI_UNICAST];

  for (rn = bgp_table_top (table); rn; rn = bgp_route_next (rn))
    {
      for (ri = rn->info; ri; ri = ri->next)
	if (ri->peer == bgp->peer_self
	    && ri->type == type
            && ri->instance == instance)
	  break;

      if (ri)
	{
	  bgp_aggregate_decrement (bgp, &rn->p, ri, afi, SAFI_UNICAST);
	  bgp_info_delete (rn, ri);
	  bgp_process (bgp, rn, afi, SAFI_UNICAST);
	}
    }
}

/* Static function to display route. */
static void
route_vty_out_route (struct prefix *p, struct vty *vty)
{
  int len;
  u_int32_t destination; 
  char buf[BUFSIZ];

  if (p->family == AF_INET)
    {
      len = vty_out (vty, "%s", inet_ntop (p->family, &p->u.prefix, buf, BUFSIZ));
      destination = ntohl (p->u.prefix4.s_addr);

      if ((IN_CLASSC (destination) && p->prefixlen == 24)
          || (IN_CLASSB (destination) && p->prefixlen == 16)
          || (IN_CLASSA (destination) && p->prefixlen == 8)
          || p->u.prefix4.s_addr == 0)
        {
          /* When mask is natural, mask is not displayed. */
        }
      else
        len += vty_out (vty, "/%d", p->prefixlen);
    }
  else
    len = vty_out (vty, "%s/%d", inet_ntop (p->family, &p->u.prefix, buf, BUFSIZ),
		   p->prefixlen);

  len = 17 - len;
  if (len < 1)
    vty_out (vty, "%s%*s", VTY_NEWLINE, 20, " ");
  else
    vty_out (vty, "%*s", len, " ");
}

enum bgp_display_type
{
  normal_list,
};

/* Print the short form route status for a bgp_info */
static void
route_vty_short_status_out (struct vty *vty, struct bgp_info *binfo,
                            json_object *json_path)
{
  if (json_path)
    {

      /* Route status display. */
      if (CHECK_FLAG (binfo->flags, BGP_INFO_REMOVED))
        json_object_boolean_true_add(json_path, "removed");

      if (CHECK_FLAG (binfo->flags, BGP_INFO_STALE))
        json_object_boolean_true_add(json_path, "stale");

      if (binfo->extra && binfo->extra->suppress)
        json_object_boolean_true_add(json_path, "suppressed");

      if (CHECK_FLAG (binfo->flags, BGP_INFO_VALID) &&
               ! CHECK_FLAG (binfo->flags, BGP_INFO_HISTORY))
        json_object_boolean_true_add(json_path, "valid");

      /* Selected */
      if (CHECK_FLAG (binfo->flags, BGP_INFO_HISTORY))
        json_object_boolean_true_add(json_path, "history");

      if (CHECK_FLAG (binfo->flags, BGP_INFO_DAMPED))
        json_object_boolean_true_add(json_path, "damped");

      if (CHECK_FLAG (binfo->flags, BGP_INFO_SELECTED))
        json_object_boolean_true_add(json_path, "bestpath");

      if (CHECK_FLAG (binfo->flags, BGP_INFO_MULTIPATH))
        json_object_boolean_true_add(json_path, "multipath");

      /* Internal route. */
      if ((binfo->peer->as) && (binfo->peer->as == binfo->peer->local_as))
        json_object_string_add(json_path, "pathFrom", "internal");
      else
        json_object_string_add(json_path, "pathFrom", "external");

      return;
    }

 /* Route status display. */
  if (CHECK_FLAG (binfo->flags, BGP_INFO_REMOVED))
    vty_out (vty, "R");
  else if (CHECK_FLAG (binfo->flags, BGP_INFO_STALE))
    vty_out (vty, "S");
  else if (binfo->extra && binfo->extra->suppress)
    vty_out (vty, "s");
  else if (CHECK_FLAG (binfo->flags, BGP_INFO_VALID) &&
           ! CHECK_FLAG (binfo->flags, BGP_INFO_HISTORY))
    vty_out (vty, "*");
  else
    vty_out (vty, " ");

  /* Selected */
  if (CHECK_FLAG (binfo->flags, BGP_INFO_HISTORY))
    vty_out (vty, "h");
  else if (CHECK_FLAG (binfo->flags, BGP_INFO_DAMPED))
    vty_out (vty, "d");
  else if (CHECK_FLAG (binfo->flags, BGP_INFO_SELECTED))
    vty_out (vty, ">");
  else if (CHECK_FLAG (binfo->flags, BGP_INFO_MULTIPATH))
    vty_out (vty, "=");
  else
    vty_out (vty, " ");

  /* Internal route. */
  if ((binfo->peer->as) && (binfo->peer->as == binfo->peer->local_as))
    vty_out (vty, "i");
  else
    vty_out (vty, " ");
}

/* called from terminal list command */
void
route_vty_out (struct vty *vty, struct prefix *p,
	       struct bgp_info *binfo, int display, safi_t safi,
               json_object *json_paths)
{
  struct attr *attr;
  json_object *json_path = NULL;
  json_object *json_nexthops = NULL;
  json_object *json_nexthop_global = NULL;
  json_object *json_nexthop_ll = NULL;

  if (json_paths)
    json_path = json_object_new_object();

  /* short status lead text */
  route_vty_short_status_out (vty, binfo, json_path);

  if (!json_paths)
    {
      /* print prefix and mask */
      if (! display)
        route_vty_out_route (p, vty);
      else
        vty_out (vty, "%*s", 17, " ");
    }

  /* Print attribute */
  attr = binfo->attr;
  if (attr) 
    {
      /*
       * For ENCAP routes, nexthop address family is not
       * neccessarily the same as the prefix address family.
       * Both SAFI_MPLS_VPN and SAFI_ENCAP use the MP nexthop field
       */
      if ((safi == SAFI_ENCAP) || (safi == SAFI_MPLS_VPN))
        {
	  if (attr->extra)
            {
	      char buf[BUFSIZ];
              int af = NEXTHOP_FAMILY(attr->extra->mp_nexthop_len);

              switch (af)
                {
                  case AF_INET:
                    vty_out (vty, "%s", inet_ntop(af,
                             &attr->extra->mp_nexthop_global_in, buf, BUFSIZ));
                  break;
                  case AF_INET6:
                    vty_out (vty, "%s", inet_ntop(af,
                             &attr->extra->mp_nexthop_global, buf, BUFSIZ));
                  break;
                  default:
                    vty_out(vty, "?");
                  break;
                }
            }
          else
            vty_out(vty, "?");
        }
      /* IPv4 Next Hop */
      else if (p->family == AF_INET && !BGP_ATTR_NEXTHOP_AFI_IP6(attr))
	{
          if (json_paths)
            {
              json_nexthop_global = json_object_new_object();

	      if (safi == SAFI_MPLS_VPN)
                json_object_string_add(json_nexthop_global, "ip", inet_ntoa (attr->extra->mp_nexthop_global_in));
              else
                json_object_string_add(json_nexthop_global, "ip", inet_ntoa (attr->nexthop));

              json_object_string_add(json_nexthop_global, "afi", "ipv4");
              json_object_boolean_true_add(json_nexthop_global, "used");
            }
          else
            {
	      if (safi == SAFI_MPLS_VPN)
	        vty_out (vty, "%-16s",
                         inet_ntoa (attr->extra->mp_nexthop_global_in));
	      else
	        vty_out (vty, "%-16s", inet_ntoa (attr->nexthop));
            }
	}

      /* IPv6 Next Hop */
      else if (p->family == AF_INET6 || BGP_ATTR_NEXTHOP_AFI_IP6(attr))
	{
	  int len;
	  char buf[BUFSIZ];

          if (json_paths)
            {
              json_nexthop_global = json_object_new_object();
              json_object_string_add(json_nexthop_global, "ip",
                                     inet_ntop (AF_INET6,
                                                &attr->extra->mp_nexthop_global,
                                                buf, BUFSIZ));
              json_object_string_add(json_nexthop_global, "afi", "ipv6");
              json_object_string_add(json_nexthop_global, "scope", "global");

              /* We display both LL & GL if both have been received */
              if ((attr->extra->mp_nexthop_len == 32) || (binfo->peer->conf_if))
                {
                  json_nexthop_ll = json_object_new_object();
                  json_object_string_add(json_nexthop_ll, "ip",
                                         inet_ntop (AF_INET6,
                                                    &attr->extra->mp_nexthop_local,
                                                    buf, BUFSIZ));
                  json_object_string_add(json_nexthop_ll, "afi", "ipv6");
                  json_object_string_add(json_nexthop_ll, "scope", "link-local");

                  if ((IPV6_ADDR_CMP (&attr->extra->mp_nexthop_global,
                                      &attr->extra->mp_nexthop_local) != 0) &&
                                      !attr->extra->mp_nexthop_prefer_global)
                    json_object_boolean_true_add(json_nexthop_ll, "used");
                  else
                    json_object_boolean_true_add(json_nexthop_global, "used");
                }
              else
                json_object_boolean_true_add(json_nexthop_global, "used");
            }
          else
            {
              /* Display LL if LL/Global both in table unless prefer-global is set */
	      if (((attr->extra->mp_nexthop_len == 32) &&
                   !attr->extra->mp_nexthop_prefer_global) ||
                   (binfo->peer->conf_if))
		{
		  if (binfo->peer->conf_if)
		    {
		      len = vty_out (vty, "%s",
				     binfo->peer->conf_if);
		      len = 7 - len; /* len of IPv6 addr + max len of def ifname */

		      if (len < 1)
			vty_out (vty, "%s%*s", VTY_NEWLINE, 45, " ");
		      else
			vty_out (vty, "%*s", len, " ");
		    }
		  else
		    {
		      len = vty_out (vty, "%s",
				     inet_ntop (AF_INET6,
						&attr->extra->mp_nexthop_local,
						buf, BUFSIZ));
		      len = 16 - len;

		      if (len < 1)
			vty_out (vty, "%s%*s", VTY_NEWLINE, 36, " ");
		      else
			vty_out (vty, "%*s", len, " ");
		    }
		}
 	      else
		{
		  len = vty_out (vty, "%s",
				 inet_ntop (AF_INET6,
					    &attr->extra->mp_nexthop_global,
					    buf, BUFSIZ));
		  len = 16 - len;

		  if (len < 1)
		    vty_out (vty, "%s%*s", VTY_NEWLINE, 36, " ");
		  else
		    vty_out (vty, "%*s", len, " ");
		}
            }
	}

      /* MED/Metric */
      if (attr->flag & ATTR_FLAG_BIT (BGP_ATTR_MULTI_EXIT_DISC))
        if (json_paths)
          json_object_int_add(json_path, "med", attr->med);
        else
	  vty_out (vty, "%10u", attr->med);
      else
        if (!json_paths)
	  vty_out (vty, "          ");

      /* Local Pref */
      if (attr->flag & ATTR_FLAG_BIT (BGP_ATTR_LOCAL_PREF))
        if (json_paths)
          json_object_int_add(json_path, "localpref", attr->local_pref);
        else
	  vty_out (vty, "%7u", attr->local_pref);
      else
        if (!json_paths)
	  vty_out (vty, "       ");

      if (json_paths)
        {
          if (attr->extra)
            json_object_int_add(json_path, "weight", attr->extra->weight);
          else
            json_object_int_add(json_path, "weight", 0);
        }
      else
        vty_out (vty, "%7u ", (attr->extra ? attr->extra->weight : 0));

      if (json_paths) {
	char buf[BUFSIZ];
	json_object_string_add(json_path, "peerId", sockunion2str (&binfo->peer->su, buf, SU_ADDRSTRLEN));
      }

      /* Print aspath */
      if (attr->aspath)
        {
          if (json_paths)
            json_object_string_add(json_path, "aspath", attr->aspath->str);
          else
            aspath_print_vty (vty, "%s", attr->aspath, " ");
        }

      /* Print origin */
      if (json_paths)
        json_object_string_add(json_path, "origin", bgp_origin_long_str[attr->origin]);
      else
        vty_out (vty, "%s", bgp_origin_str[attr->origin]);
    }
  else
    {
      if (json_paths)
        json_object_string_add(json_path, "alert", "No attributes");
      else
        vty_out (vty, "No attributes to print%s", VTY_NEWLINE);
    }

  if (json_paths)
    {
      if (json_nexthop_global || json_nexthop_ll)
        {
          json_nexthops = json_object_new_array();

          if (json_nexthop_global)
            json_object_array_add(json_nexthops, json_nexthop_global);

          if (json_nexthop_ll)
            json_object_array_add(json_nexthops, json_nexthop_ll);

          json_object_object_add(json_path, "nexthops", json_nexthops);
        }

      json_object_array_add(json_paths, json_path);
    }
  else
    {
    vty_out (vty, "%s", VTY_NEWLINE);
#if ENABLE_BGP_VNC
      /* prints an additional line, indented, with VNC info, if present */
      if ((safi == SAFI_MPLS_VPN) || (safi == SAFI_ENCAP))
        rfapi_vty_out_vncinfo(vty, p, binfo, safi);
#endif
    }
}  

/* called from terminal list command */
void
route_vty_out_tmp (struct vty *vty, struct prefix *p, struct attr *attr, safi_t safi,
                   u_char use_json, json_object *json_ar)
{
  json_object *json_status = NULL;
  json_object *json_net = NULL;
  char buff[BUFSIZ];
  /* Route status display. */
  if (use_json)
    {
      json_status = json_object_new_object();
      json_net = json_object_new_object();
    }
  else
    {
      vty_out (vty, "*");
      vty_out (vty, ">");
      vty_out (vty, " ");
    }

  /* print prefix and mask */
  if (use_json)
    json_object_string_add(json_net, "addrPrefix", inet_ntop (p->family, &p->u.prefix, buff, BUFSIZ));
  else
    route_vty_out_route (p, vty);

  /* Print attribute */
  if (attr) 
    {
      if (use_json)
        {
          if (p->family == AF_INET &&
              (safi == SAFI_MPLS_VPN ||
               safi == SAFI_ENCAP ||
               !BGP_ATTR_NEXTHOP_AFI_IP6(attr)))
            {
              if (safi == SAFI_MPLS_VPN || safi == SAFI_ENCAP)
                json_object_string_add(json_net, "nextHop", inet_ntoa (attr->extra->mp_nexthop_global_in));
              else
                json_object_string_add(json_net, "nextHop", inet_ntoa (attr->nexthop));
            }
          else if (p->family == AF_INET6 || BGP_ATTR_NEXTHOP_AFI_IP6(attr))
            {
              char buf[BUFSIZ];

              json_object_string_add(json_net, "netHopGloabal", inet_ntop (AF_INET6, &attr->extra->mp_nexthop_global,
                                  buf, BUFSIZ));
            }

          if (attr->flag & ATTR_FLAG_BIT (BGP_ATTR_MULTI_EXIT_DISC))
            json_object_int_add(json_net, "metric", attr->med);

          if (attr->flag & ATTR_FLAG_BIT (BGP_ATTR_LOCAL_PREF))
            json_object_int_add(json_net, "localPref", attr->local_pref);

          if (attr->extra)
            json_object_int_add(json_net, "weight", attr->extra->weight);
          else
            json_object_int_add(json_net, "weight", 0);

          /* Print aspath */
          if (attr->aspath)
            json_object_string_add(json_net, "asPath", attr->aspath->str);

          /* Print origin */
          json_object_string_add(json_net, "bgpOriginCode", bgp_origin_str[attr->origin]);
        }
      else
        {
          if (p->family == AF_INET &&
              (safi == SAFI_MPLS_VPN ||
               safi == SAFI_ENCAP ||
               !BGP_ATTR_NEXTHOP_AFI_IP6(attr)))
            {
              if (safi == SAFI_MPLS_VPN || safi == SAFI_ENCAP)
                vty_out (vty, "%-16s",
                         inet_ntoa (attr->extra->mp_nexthop_global_in));
              else
                vty_out (vty, "%-16s", inet_ntoa (attr->nexthop));
            }
          else if (p->family == AF_INET6 || BGP_ATTR_NEXTHOP_AFI_IP6(attr))
            {
              int len;
              char buf[BUFSIZ];

              assert (attr->extra);

              len = vty_out (vty, "%s",
                             inet_ntop (AF_INET6, &attr->extra->mp_nexthop_global,
                             buf, BUFSIZ));
              len = 16 - len;
              if (len < 1)
                vty_out (vty, "%s%*s", VTY_NEWLINE, 36, " ");
              else
                vty_out (vty, "%*s", len, " ");
            }
          if (attr->flag & ATTR_FLAG_BIT (BGP_ATTR_MULTI_EXIT_DISC))
            vty_out (vty, "%10u", attr->med);
          else
            vty_out (vty, "          ");

          if (attr->flag & ATTR_FLAG_BIT (BGP_ATTR_LOCAL_PREF))
            vty_out (vty, "%7u", attr->local_pref);
          else
            vty_out (vty, "       ");

          vty_out (vty, "%7u ", (attr->extra ? attr->extra->weight : 0));

          /* Print aspath */
          if (attr->aspath)
            aspath_print_vty (vty, "%s", attr->aspath, " ");

          /* Print origin */
          vty_out (vty, "%s", bgp_origin_str[attr->origin]);
        }
    }
  if (use_json)
    {
      json_object_boolean_true_add(json_status, "*");
      json_object_boolean_true_add(json_status, ">");
      json_object_object_add(json_net, "appliedStatusSymbols", json_status);
      char buf_cut[BUFSIZ];
      json_object_object_add(json_ar, inet_ntop (p->family, &p->u.prefix, buf_cut, BUFSIZ), json_net);
    }
  else
    vty_out (vty, "%s", VTY_NEWLINE);
}  

void
route_vty_out_tag (struct vty *vty, struct prefix *p,
		   struct bgp_info *binfo, int display, safi_t safi, json_object *json)
{
  json_object *json_out = NULL;
  struct attr *attr;
  u_int32_t label = 0;
  
  if (!binfo->extra)
    return;

  if (json)
    json_out = json_object_new_object();
  
  /* short status lead text */ 
  route_vty_short_status_out (vty, binfo, json_out);
    
  /* print prefix and mask */
  if (json == NULL)
    {
      if (! display)
        route_vty_out_route (p, vty);
      else
        vty_out (vty, "%*s", 17, " ");
    }

  /* Print attribute */
  attr = binfo->attr;
  if (attr) 
    {
      if (p->family == AF_INET
          && (safi == SAFI_MPLS_VPN || !BGP_ATTR_NEXTHOP_AFI_IP6(attr)))
	{
	  if (safi == SAFI_MPLS_VPN || safi == SAFI_ENCAP)
            {
              if (json)
                json_object_string_add(json_out, "mpNexthopGlobalIn", inet_ntoa (attr->extra->mp_nexthop_global_in));
              else
                vty_out (vty, "%-16s", inet_ntoa (attr->extra->mp_nexthop_global_in));
            }
	  else
            {
              if (json)
                json_object_string_add(json_out, "nexthop", inet_ntoa (attr->nexthop));
              else
                vty_out (vty, "%-16s", inet_ntoa (attr->nexthop));
            }
	}
      else if (p->family == AF_INET6 || BGP_ATTR_NEXTHOP_AFI_IP6(attr))
	{
	  assert (attr->extra);
	  char buf_a[BUFSIZ];
	  char buf_b[BUFSIZ];
          char buf_c[BUFSIZ];
	  if (attr->extra->mp_nexthop_len == BGP_ATTR_NHLEN_IPV6_GLOBAL)
            {
              if (json)
                json_object_string_add(json_out, "mpNexthopGlobalIn",
                                       inet_ntop (AF_INET6, &attr->extra->mp_nexthop_global, buf_a, BUFSIZ));
              else
                vty_out (vty, "%s",
                         inet_ntop (AF_INET6, &attr->extra->mp_nexthop_global,
                                    buf_a, BUFSIZ));
            }
	  else if (attr->extra->mp_nexthop_len == BGP_ATTR_NHLEN_IPV6_GLOBAL_AND_LL)
            {
              if (json)
                {
                  inet_ntop (AF_INET6, &attr->extra->mp_nexthop_global,
                             buf_a, BUFSIZ);
                  inet_ntop (AF_INET6, &attr->extra->mp_nexthop_local,
                             buf_b, BUFSIZ);
                  sprintf(buf_c, "%s(%s)", buf_a, buf_b);
                  json_object_string_add(json_out, "mpNexthopGlobalLocal", buf_c);
                }
              else
                vty_out (vty, "%s(%s)",
                         inet_ntop (AF_INET6, &attr->extra->mp_nexthop_global,
                                    buf_a, BUFSIZ),
                         inet_ntop (AF_INET6, &attr->extra->mp_nexthop_local,
                                    buf_b, BUFSIZ));
            }

	}
    }

  label = decode_label (binfo->extra->tag);

  if (json)
    {
      if (label)
        json_object_int_add(json_out, "notag", label);
      json_object_array_add(json, json_out);
    }
  else
    {
      vty_out (vty, "notag/%d", label);
      vty_out (vty, "%s", VTY_NEWLINE);
    }
}  

/* dampening route */
static void
damp_route_vty_out (struct vty *vty, struct prefix *p, struct bgp_info *binfo,
                    int display, safi_t safi, u_char use_json, json_object *json)
{
  struct attr *attr;
  int len;
  char timebuf[BGP_UPTIME_LEN];

  /* short status lead text */ 
  route_vty_short_status_out (vty, binfo, json);
  
  /* print prefix and mask */
  if (!use_json)
    {
      if (! display)
        route_vty_out_route (p, vty);
      else
        vty_out (vty, "%*s", 17, " ");
    }

  len = vty_out (vty, "%s", binfo->peer->host);
  len = 17 - len;
  if (len < 1)
    {
      if (!use_json)
        vty_out (vty, "%s%*s", VTY_NEWLINE, 34, " ");
    }
  else
    {
      if (use_json)
        json_object_int_add(json, "peerHost", len);
      else
        vty_out (vty, "%*s", len, " ");
    }

  if (use_json)
    bgp_damp_reuse_time_vty (vty, binfo, timebuf, BGP_UPTIME_LEN, use_json, json);
  else
    vty_out (vty, "%s ", bgp_damp_reuse_time_vty (vty, binfo, timebuf, BGP_UPTIME_LEN, use_json, json));

  /* Print attribute */
  attr = binfo->attr;
  if (attr)
    {
      /* Print aspath */
      if (attr->aspath)
        {
          if (use_json)
            json_object_string_add(json, "asPath", attr->aspath->str);
          else
            aspath_print_vty (vty, "%s", attr->aspath, " ");
        }

      /* Print origin */
      if (use_json)
        json_object_string_add(json, "origin", bgp_origin_str[attr->origin]);
      else
        vty_out (vty, "%s", bgp_origin_str[attr->origin]);
    }
  if (!use_json)
    vty_out (vty, "%s", VTY_NEWLINE);
}

/* flap route */
static void
flap_route_vty_out (struct vty *vty, struct prefix *p, struct bgp_info *binfo,
                    int display, safi_t safi, u_char use_json, json_object *json)
{
  struct attr *attr;
  struct bgp_damp_info *bdi;
  char timebuf[BGP_UPTIME_LEN];
  int len;
  
  if (!binfo->extra)
    return;
  
  bdi = binfo->extra->damp_info;

  /* short status lead text */
  route_vty_short_status_out (vty, binfo, json);
  
  /* print prefix and mask */
  if (!use_json)
    {
      if (! display)
        route_vty_out_route (p, vty);
      else
        vty_out (vty, "%*s", 17, " ");
    }

  len = vty_out (vty, "%s", binfo->peer->host);
  len = 16 - len;
  if (len < 1)
    {
      if (!use_json)
        vty_out (vty, "%s%*s", VTY_NEWLINE, 33, " ");
    }
  else
    {
      if (use_json)
        json_object_int_add(json, "peerHost", len);
      else
        vty_out (vty, "%*s", len, " ");
    }

  len = vty_out (vty, "%d", bdi->flap);
  len = 5 - len;
  if (len < 1)
    {
      if (!use_json)
        vty_out (vty, " ");
    }
  else
    {
      if (use_json)
        json_object_int_add(json, "bdiFlap", len);
      else
        vty_out (vty, "%*s", len, " ");
    }

  if (use_json)
    peer_uptime (bdi->start_time, timebuf, BGP_UPTIME_LEN, use_json, json);
  else
    vty_out (vty, "%s ", peer_uptime (bdi->start_time,
             timebuf, BGP_UPTIME_LEN, 0, NULL));

  if (CHECK_FLAG (binfo->flags, BGP_INFO_DAMPED)
      && ! CHECK_FLAG (binfo->flags, BGP_INFO_HISTORY))
    {
      if (use_json)
        bgp_damp_reuse_time_vty (vty, binfo, timebuf, BGP_UPTIME_LEN, use_json, json);
      else
        vty_out (vty, "%s ", bgp_damp_reuse_time_vty (vty, binfo, timebuf, BGP_UPTIME_LEN, use_json, json));
    }
  else
    {
      if (!use_json)
        vty_out (vty, "%*s ", 8, " ");
    }

  /* Print attribute */
  attr = binfo->attr;
  if (attr)
    {
      /* Print aspath */
      if (attr->aspath)
        {
          if (use_json)
            json_object_string_add(json, "asPath", attr->aspath->str);
          else
            aspath_print_vty (vty, "%s", attr->aspath, " ");
        }

      /* Print origin */
      if (use_json)
        json_object_string_add(json, "origin", bgp_origin_str[attr->origin]);
      else
        vty_out (vty, "%s", bgp_origin_str[attr->origin]);
    }
  if (!use_json)
    vty_out (vty, "%s", VTY_NEWLINE);
}

static void
route_vty_out_advertised_to (struct vty *vty, struct peer *peer, int *first,
                             const char *header, json_object *json_adv_to)
{
  char buf1[INET6_ADDRSTRLEN];
  json_object *json_peer = NULL;

  if (json_adv_to)
    {
      /* 'advertised-to' is a dictionary of peers we have advertised this
       * prefix too.  The key is the peer's IP or swpX, the value is the
       * hostname if we know it and "" if not.
       */
      json_peer = json_object_new_object();

      if (peer->hostname)
        json_object_string_add(json_peer, "hostname", peer->hostname);

      if (peer->conf_if)
        json_object_object_add(json_adv_to, peer->conf_if, json_peer);
      else
        json_object_object_add(json_adv_to,
                               sockunion2str (&peer->su, buf1, SU_ADDRSTRLEN),
                               json_peer);
    }
  else
    {
      if (*first)
        {
          vty_out (vty, "%s", header);
          *first = 0;
        }

      if (peer->hostname && bgp_flag_check(peer->bgp, BGP_FLAG_SHOW_HOSTNAME))
        {
          if (peer->conf_if)
            vty_out (vty, " %s(%s)", peer->hostname, peer->conf_if);
          else
            vty_out (vty, " %s(%s)", peer->hostname,
                     sockunion2str (&peer->su, buf1, SU_ADDRSTRLEN));
        }
      else
        {
          if (peer->conf_if)
            vty_out (vty, " %s", peer->conf_if);
          else
            vty_out (vty, " %s", sockunion2str (&peer->su, buf1, SU_ADDRSTRLEN));
        }
    }
}

static void
route_vty_out_detail (struct vty *vty, struct bgp *bgp, struct prefix *p, 
		      struct bgp_info *binfo, afi_t afi, safi_t safi,
                      json_object *json_paths)
{
  char buf[INET6_ADDRSTRLEN];
  char buf1[BUFSIZ];
  struct attr *attr;
  int sockunion_vty_out (struct vty *, union sockunion *);
  time_t tbuf;
  json_object *json_bestpath = NULL;
  json_object *json_cluster_list = NULL;
  json_object *json_cluster_list_list = NULL;
  json_object *json_ext_community = NULL;
  json_object *json_last_update = NULL;
  json_object *json_nexthop_global = NULL;
  json_object *json_nexthop_ll = NULL;
  json_object *json_nexthops = NULL;
  json_object *json_path = NULL;
  json_object *json_peer = NULL;
  json_object *json_string = NULL;
  json_object *json_adv_to = NULL;
  int first = 0;
  struct listnode *node, *nnode;
  struct peer *peer;
  int addpath_capable;
  int has_adj;
  unsigned int first_as;

  if (json_paths)
    {
      json_path = json_object_new_object();
      json_peer = json_object_new_object();
      json_nexthop_global = json_object_new_object();
    }

  attr = binfo->attr;

  if (attr)
    {
      /* Line1 display AS-path, Aggregator */
      if (attr->aspath)
	{
          if (json_paths)
           {
            json_object_lock(attr->aspath->json);
            json_object_object_add(json_path, "aspath", attr->aspath->json);
           }
          else
            {
              if (attr->aspath->segments)
                aspath_print_vty (vty, "  %s", attr->aspath, "");
              else
                vty_out (vty, "  Local");
            }
	}

      if (CHECK_FLAG (binfo->flags, BGP_INFO_REMOVED))
        {
          if (json_paths)
            json_object_boolean_true_add(json_path, "removed");
          else
            vty_out (vty, ", (removed)");
        }

      if (CHECK_FLAG (binfo->flags, BGP_INFO_STALE))
        {
          if (json_paths)
            json_object_boolean_true_add(json_path, "stale");
          else
	    vty_out (vty, ", (stale)");
        }

      if (CHECK_FLAG (attr->flag, ATTR_FLAG_BIT (BGP_ATTR_AGGREGATOR)))
        {
          if (json_paths)
            {
              json_object_int_add(json_path, "aggregatorAs", attr->extra->aggregator_as);
              json_object_string_add(json_path, "aggregatorId", inet_ntoa (attr->extra->aggregator_addr));
            }
          else
            {
	      vty_out (vty, ", (aggregated by %u %s)",
	               attr->extra->aggregator_as,
		       inet_ntoa (attr->extra->aggregator_addr));
            }
        }

      if (CHECK_FLAG (binfo->peer->af_flags[afi][safi], PEER_FLAG_REFLECTOR_CLIENT))
        {
          if (json_paths)
            json_object_boolean_true_add(json_path, "rxedFromRrClient");
          else
	    vty_out (vty, ", (Received from a RR-client)");
        }

      if (CHECK_FLAG (binfo->peer->af_flags[afi][safi], PEER_FLAG_RSERVER_CLIENT))
        {
          if (json_paths)
            json_object_boolean_true_add(json_path, "rxedFromRsClient");
          else
	    vty_out (vty, ", (Received from a RS-client)");
        }

      if (CHECK_FLAG (binfo->flags, BGP_INFO_HISTORY))
        {
          if (json_paths)
            json_object_boolean_true_add(json_path, "dampeningHistoryEntry");
          else
	    vty_out (vty, ", (history entry)");
        }
      else if (CHECK_FLAG (binfo->flags, BGP_INFO_DAMPED))
        {
          if (json_paths)
            json_object_boolean_true_add(json_path, "dampeningSuppressed");
          else
	    vty_out (vty, ", (suppressed due to dampening)");
        }

      if (!json_paths)
        vty_out (vty, "%s", VTY_NEWLINE);
	  
      /* Line2 display Next-hop, Neighbor, Router-id */
      /* Display the nexthop */
      if (p->family == AF_INET &&
          (safi == SAFI_MPLS_VPN ||
           safi == SAFI_ENCAP ||
           !BGP_ATTR_NEXTHOP_AFI_IP6(attr)))
	{
          if (safi == SAFI_MPLS_VPN || safi == SAFI_ENCAP)
            {
              if (json_paths)
                json_object_string_add(json_nexthop_global, "ip", inet_ntoa (attr->extra->mp_nexthop_global_in));
              else
	        vty_out (vty, "    %s", inet_ntoa (attr->extra->mp_nexthop_global_in));
            }
          else
            {
              if (json_paths)
                json_object_string_add(json_nexthop_global, "ip", inet_ntoa (attr->nexthop));
              else
	        vty_out (vty, "    %s", inet_ntoa (attr->nexthop));
            }

          if (json_paths)
            json_object_string_add(json_nexthop_global, "afi", "ipv4");
	}
      else
	{
	  assert (attr->extra);
          if (json_paths)
            {
              json_object_string_add(json_nexthop_global, "ip",
                                     inet_ntop (AF_INET6, &attr->extra->mp_nexthop_global,
                                                buf, INET6_ADDRSTRLEN));
              json_object_string_add(json_nexthop_global, "afi", "ipv6");
              json_object_string_add(json_nexthop_global, "scope", "global");
            }
          else
            {
	      vty_out (vty, "    %s",
		       inet_ntop (AF_INET6, &attr->extra->mp_nexthop_global,
			          buf, INET6_ADDRSTRLEN));
            }
	}

      /* Display the IGP cost or 'inaccessible' */
      if (! CHECK_FLAG (binfo->flags, BGP_INFO_VALID))
        {
          if (json_paths)
            json_object_boolean_false_add(json_nexthop_global, "accessible");
          else
            vty_out (vty, " (inaccessible)");
        }
      else
        {
          if (binfo->extra && binfo->extra->igpmetric)
            {
              if (json_paths)
                json_object_int_add(json_nexthop_global, "metric", binfo->extra->igpmetric);
              else
                vty_out (vty, " (metric %u)", binfo->extra->igpmetric);
            }

          /* IGP cost is 0, display this only for json */
          else
            {
              if (json_paths)
                json_object_int_add(json_nexthop_global, "metric", 0);
            }

          if (json_paths)
            json_object_boolean_true_add(json_nexthop_global, "accessible");
        }

      /* Display peer "from" output */
      /* This path was originated locally */
      if (binfo->peer == bgp->peer_self)
	{

          if (p->family == AF_INET && !BGP_ATTR_NEXTHOP_AFI_IP6(attr))
            {
              if (json_paths)
                json_object_string_add(json_peer, "peerId", "0.0.0.0");
              else
	        vty_out (vty, " from 0.0.0.0 ");
            }
          else
            {
              if (json_paths)
                json_object_string_add(json_peer, "peerId", "::");
              else
	        vty_out (vty, " from :: ");
            }

          if (json_paths)
            json_object_string_add(json_peer, "routerId", inet_ntoa(bgp->router_id));
          else
	    vty_out (vty, "(%s)", inet_ntoa(bgp->router_id));
	}

      /* We RXed this path from one of our peers */
      else
	{

          if (json_paths)
            {
              json_object_string_add(json_peer, "peerId", sockunion2str (&binfo->peer->su, buf, SU_ADDRSTRLEN));
              json_object_string_add(json_peer, "routerId", inet_ntop (AF_INET, &binfo->peer->remote_id, buf1, BUFSIZ));

              if (binfo->peer->hostname)
                json_object_string_add(json_peer, "hostname", binfo->peer->hostname);

              if (binfo->peer->domainname)
                json_object_string_add(json_peer, "domainname", binfo->peer->domainname);

              if (binfo->peer->conf_if)
                json_object_string_add(json_peer, "interface", binfo->peer->conf_if);
            }
          else
            {
              if (binfo->peer->conf_if)
		{
		  if (binfo->peer->hostname &&
		      bgp_flag_check(binfo->peer->bgp, BGP_FLAG_SHOW_HOSTNAME))
		    vty_out (vty, " from %s(%s)", binfo->peer->hostname,
			     binfo->peer->conf_if);
		  else
		    vty_out (vty, " from %s", binfo->peer->conf_if);
		}
              else
		{
		  if (binfo->peer->hostname &&
		      bgp_flag_check(binfo->peer->bgp, BGP_FLAG_SHOW_HOSTNAME))
		    vty_out (vty, " from %s(%s)", binfo->peer->hostname,
			     binfo->peer->host);
		  else
		    vty_out (vty, " from %s", sockunion2str (&binfo->peer->su, buf, SU_ADDRSTRLEN));
		}

              if (attr->flag & ATTR_FLAG_BIT(BGP_ATTR_ORIGINATOR_ID))
                vty_out (vty, " (%s)", inet_ntoa (attr->extra->originator_id));
              else
                vty_out (vty, " (%s)", inet_ntop (AF_INET, &binfo->peer->remote_id, buf1, BUFSIZ));
            }
	}

      if (!json_paths)
        vty_out (vty, "%s", VTY_NEWLINE);

      /* display the link-local nexthop */
      if (attr->extra && attr->extra->mp_nexthop_len == BGP_ATTR_NHLEN_IPV6_GLOBAL_AND_LL)
	{
          if (json_paths)
            {
              json_nexthop_ll = json_object_new_object();
              json_object_string_add(json_nexthop_ll, "ip",
                                     inet_ntop (AF_INET6, &attr->extra->mp_nexthop_local,
                                                buf, INET6_ADDRSTRLEN));
              json_object_string_add(json_nexthop_ll, "afi", "ipv6");
              json_object_string_add(json_nexthop_ll, "scope", "link-local");

              json_object_boolean_true_add(json_nexthop_ll, "accessible");

              if (!attr->extra->mp_nexthop_prefer_global)
                json_object_boolean_true_add(json_nexthop_ll, "used");
              else
                json_object_boolean_true_add(json_nexthop_global, "used");
            }
          else
            {
	      vty_out (vty, "    (%s) %s%s",
                       inet_ntop (AF_INET6, &attr->extra->mp_nexthop_local,
			          buf, INET6_ADDRSTRLEN),
                       attr->extra->mp_nexthop_prefer_global ?
                                   "(prefer-global)" : "(used)",
		       VTY_NEWLINE);
            }
	}
      /* If we do not have a link-local nexthop then we must flag the global as "used" */
      else
        {
          if (json_paths)
            json_object_boolean_true_add(json_nexthop_global, "used");
        }

      /* Line 3 display Origin, Med, Locpref, Weight, Tag, valid, Int/Ext/Local, Atomic, best */
      if (json_paths)
        json_object_string_add(json_path, "origin", bgp_origin_long_str[attr->origin]);
      else
        vty_out (vty, "      Origin %s", bgp_origin_long_str[attr->origin]);
	  
      if (attr->flag & ATTR_FLAG_BIT(BGP_ATTR_MULTI_EXIT_DISC))
        {
          if (json_paths)
            json_object_int_add(json_path, "med", attr->med);
          else
	    vty_out (vty, ", metric %u", attr->med);
        }
	  
      if (attr->flag & ATTR_FLAG_BIT(BGP_ATTR_LOCAL_PREF))
        {
          if (json_paths)
            json_object_int_add(json_path, "localpref", attr->local_pref);
          else
	    vty_out (vty, ", localpref %u", attr->local_pref);
        }
      else
        {
          if (json_paths)
            json_object_int_add(json_path, "localpref", bgp->default_local_pref);
          else
	    vty_out (vty, ", localpref %u", bgp->default_local_pref);
        }

      if (attr->extra && attr->extra->weight != 0)
        {
          if (json_paths)
            json_object_int_add(json_path, "weight", attr->extra->weight);
          else
	    vty_out (vty, ", weight %u", attr->extra->weight);
        }

      if (attr->extra && attr->extra->tag != 0)
        {
          if (json_paths)
            json_object_int_add(json_path, "tag", attr->extra->tag);
          else
            vty_out (vty, ", tag %"ROUTE_TAG_PRI, attr->extra->tag);
        }
	
      if (! CHECK_FLAG (binfo->flags, BGP_INFO_VALID))
        {
          if (json_paths)
            json_object_boolean_false_add(json_path, "valid");
          else
	    vty_out (vty, ", invalid");
        }
      else if (! CHECK_FLAG (binfo->flags, BGP_INFO_HISTORY))
        {
          if (json_paths)
            json_object_boolean_true_add(json_path, "valid");
          else
	    vty_out (vty, ", valid");
        }

      if (binfo->peer != bgp->peer_self)
	{
          if (binfo->peer->as == binfo->peer->local_as)
            {
              if (CHECK_FLAG(bgp->config, BGP_CONFIG_CONFEDERATION))
                {
                  if (json_paths)
                    json_object_string_add(json_peer, "type", "confed-internal");
                  else
                    vty_out (vty, ", confed-internal");
                }
              else
                {
                  if (json_paths)
                    json_object_string_add(json_peer, "type", "internal");
                  else
                    vty_out (vty, ", internal");
                }
            }
          else
            {
              if (bgp_confederation_peers_check(bgp, binfo->peer->as))
                {
                  if (json_paths)
                    json_object_string_add(json_peer, "type", "confed-external");
                  else
                    vty_out (vty, ", confed-external");
                }
              else
                {
                  if (json_paths)
                    json_object_string_add(json_peer, "type", "external");
                  else
                    vty_out (vty, ", external");
                }
            }
	}
      else if (binfo->sub_type == BGP_ROUTE_AGGREGATE)
        {
          if (json_paths)
            {
              json_object_boolean_true_add(json_path, "aggregated");
              json_object_boolean_true_add(json_path, "local");
            }
          else
            {
	      vty_out (vty, ", aggregated, local");
            }
        }
      else if (binfo->type != ZEBRA_ROUTE_BGP)
        {
          if (json_paths)
            json_object_boolean_true_add(json_path, "sourced");
          else
	    vty_out (vty, ", sourced");
        }
      else
        {
          if (json_paths)
            {
              json_object_boolean_true_add(json_path, "sourced");
              json_object_boolean_true_add(json_path, "local");
            }
          else
            {
	      vty_out (vty, ", sourced, local");
            }
        }

      if (attr->flag & ATTR_FLAG_BIT(BGP_ATTR_ATOMIC_AGGREGATE))
        {
          if (json_paths)
            json_object_boolean_true_add(json_path, "atomicAggregate");
          else
	    vty_out (vty, ", atomic-aggregate");
        }
	  
      if (CHECK_FLAG (binfo->flags, BGP_INFO_MULTIPATH) ||
	  (CHECK_FLAG (binfo->flags, BGP_INFO_SELECTED) &&
	   bgp_info_mpath_count (binfo)))
        {
          if (json_paths)
            json_object_boolean_true_add(json_path, "multipath");
          else
	    vty_out (vty, ", multipath");
        }

      // Mark the bestpath(s)
      if (CHECK_FLAG (binfo->flags, BGP_INFO_DMED_SELECTED))
        {
          first_as = aspath_get_first_as(attr->aspath);

          if (json_paths)
            {
              if (!json_bestpath)
                json_bestpath = json_object_new_object();
              json_object_int_add(json_bestpath, "bestpathFromAs", first_as);
            }
          else
            {
              if (first_as)
	        vty_out (vty, ", bestpath-from-AS %d", first_as);
              else
	        vty_out (vty, ", bestpath-from-AS Local");
            }
        }

      if (CHECK_FLAG (binfo->flags, BGP_INFO_SELECTED))
        {
          if (json_paths)
            {
              if (!json_bestpath)
                json_bestpath = json_object_new_object();
              json_object_boolean_true_add(json_bestpath, "overall");
            }
          else
	    vty_out (vty, ", best");
        }

      if (json_bestpath)
        json_object_object_add(json_path, "bestpath", json_bestpath);

      if (!json_paths)
        vty_out (vty, "%s", VTY_NEWLINE);
	  
      /* Line 4 display Community */
      if (attr->community)
        {
          if (json_paths)
            {
              json_object_lock(attr->community->json);
              json_object_object_add(json_path, "community", attr->community->json);
            }
          else
            {
	      vty_out (vty, "      Community: %s%s", attr->community->str,
		       VTY_NEWLINE);
            }
        }
	  
      /* Line 5 display Extended-community */
      if (attr->flag & ATTR_FLAG_BIT(BGP_ATTR_EXT_COMMUNITIES))
        {
          if (json_paths)
            {
              json_ext_community = json_object_new_object();
              json_object_string_add(json_ext_community, "string", attr->extra->ecommunity->str);
              json_object_object_add(json_path, "extendedCommunity", json_ext_community);
            }
          else
            {
	       vty_out (vty, "      Extended Community: %s%s",
	                attr->extra->ecommunity->str, VTY_NEWLINE);
            }
        }

      /* Line 6 display Large community */
      if (attr->flag & ATTR_FLAG_BIT(BGP_ATTR_LARGE_COMMUNITIES))
        vty_out (vty, "      Large Community: %s%s",
                 attr->extra->lcommunity->str, VTY_NEWLINE);

      /* Line 7 display Originator, Cluster-id */
      if ((attr->flag & ATTR_FLAG_BIT(BGP_ATTR_ORIGINATOR_ID)) ||
	  (attr->flag & ATTR_FLAG_BIT(BGP_ATTR_CLUSTER_LIST)))
	{
	  assert (attr->extra);
	  if (attr->flag & ATTR_FLAG_BIT(BGP_ATTR_ORIGINATOR_ID))
            {
              if (json_paths)
                json_object_string_add(json_path, "originatorId", inet_ntoa (attr->extra->originator_id));
              else
	        vty_out (vty, "      Originator: %s",
	                 inet_ntoa (attr->extra->originator_id));
            }

	  if (attr->flag & ATTR_FLAG_BIT(BGP_ATTR_CLUSTER_LIST))
	    {
	      int i;

              if (json_paths)
                {
                  json_cluster_list = json_object_new_object();
                  json_cluster_list_list = json_object_new_array();

	          for (i = 0; i < attr->extra->cluster->length / 4; i++)
                    {
                      json_string = json_object_new_string(inet_ntoa (attr->extra->cluster->list[i]));
                      json_object_array_add(json_cluster_list_list, json_string);
                    }

                  /* struct cluster_list does not have "str" variable like
                   * aspath and community do.  Add this someday if someone
                   * asks for it.
                  json_object_string_add(json_cluster_list, "string", attr->extra->cluster->str);
                   */
                  json_object_object_add(json_cluster_list, "list", json_cluster_list_list);
                  json_object_object_add(json_path, "clusterList", json_cluster_list);
                }
              else
                {
	          vty_out (vty, ", Cluster list: ");

	          for (i = 0; i < attr->extra->cluster->length / 4; i++)
                    {
		       vty_out (vty, "%s ",
		                inet_ntoa (attr->extra->cluster->list[i]));
                    }
                }
	    }

          if (!json_paths)
	    vty_out (vty, "%s", VTY_NEWLINE);
	}

      if (binfo->extra && binfo->extra->damp_info)
	bgp_damp_info_vty (vty, binfo, json_path);

      /* Line 8 display Addpath IDs */
      if (binfo->addpath_rx_id || binfo->addpath_tx_id)
        {
          if (json_paths)
            {
              json_object_int_add(json_path, "addpathRxId", binfo->addpath_rx_id);
              json_object_int_add(json_path, "addpathTxId", binfo->addpath_tx_id);
            }
          else
            {
              vty_out (vty, "      AddPath ID: RX %u, TX %u%s",
                       binfo->addpath_rx_id, binfo->addpath_tx_id,
                       VTY_NEWLINE);
            }
        }

      /* If we used addpath to TX a non-bestpath we need to display
       * "Advertised to" on a path-by-path basis */
      if (bgp->addpath_tx_used[afi][safi])
        {
          first = 1;

          for (ALL_LIST_ELEMENTS (bgp->peer, node, nnode, peer))
            {
              addpath_capable = bgp_addpath_encode_tx (peer, afi, safi);
              has_adj = bgp_adj_out_lookup (peer, binfo->net, binfo->addpath_tx_id);

              if ((addpath_capable && has_adj) ||
                  (!addpath_capable && has_adj && CHECK_FLAG (binfo->flags, BGP_INFO_SELECTED)))
                {
                    if (json_path && !json_adv_to)
                      json_adv_to = json_object_new_object();

                    route_vty_out_advertised_to(vty, peer, &first,
                                                "      Advertised to:",
                                                json_adv_to);
                }
            }

          if (json_path)
            {
              if (json_adv_to)
                {
                  json_object_object_add(json_path, "advertisedTo", json_adv_to);
                }
            }
          else
            {
              if (!first)
                {
	          vty_out (vty, "%s", VTY_NEWLINE);
                }
            }
        }

      /* Line 9 display Uptime */
      tbuf = time(NULL) - (bgp_clock() - binfo->uptime);
      if (json_paths)
        {
          json_last_update = json_object_new_object();
          json_object_int_add(json_last_update, "epoch", tbuf);
          json_object_string_add(json_last_update, "string", ctime(&tbuf));
          json_object_object_add(json_path, "lastUpdate", json_last_update);
        }
      else
        vty_out (vty, "      Last update: %s", ctime(&tbuf));
    }

  /* We've constructed the json object for this path, add it to the json
   * array of paths
   */
  if (json_paths)
    {
      if (json_nexthop_global || json_nexthop_ll)
        {
          json_nexthops = json_object_new_array();

          if (json_nexthop_global)
            json_object_array_add(json_nexthops, json_nexthop_global);

          if (json_nexthop_ll)
            json_object_array_add(json_nexthops, json_nexthop_ll);

          json_object_object_add(json_path, "nexthops", json_nexthops);
        }

      json_object_object_add(json_path, "peer", json_peer);
      json_object_array_add(json_paths, json_path);
    }
  else
    vty_out (vty, "%s", VTY_NEWLINE);
}

#define BGP_SHOW_HEADER_CSV "Flags, Network, Next Hop, Metric, LocPrf, Weight, Path%s"
#define BGP_SHOW_DAMP_HEADER "   Network          From             Reuse    Path%s"
#define BGP_SHOW_FLAP_HEADER "   Network          From            Flaps Duration Reuse    Path%s"

<<<<<<< HEAD
=======
enum bgp_show_type
{
  bgp_show_type_normal,
  bgp_show_type_regexp,
  bgp_show_type_prefix_list,
  bgp_show_type_filter_list,
  bgp_show_type_route_map,
  bgp_show_type_neighbor,
  bgp_show_type_cidr_only,
  bgp_show_type_prefix_longer,
  bgp_show_type_community_all,
  bgp_show_type_community,
  bgp_show_type_community_exact,
  bgp_show_type_community_list,
  bgp_show_type_community_list_exact,
  bgp_show_type_lcommunity_all,
  bgp_show_type_lcommunity,
  bgp_show_type_lcommunity_list,
  bgp_show_type_flap_statistics,
  bgp_show_type_flap_neighbor,
  bgp_show_type_dampend_paths,
  bgp_show_type_damp_neighbor
};

>>>>>>> aceb2285
static int
bgp_show_prefix_list (struct vty *vty, struct bgp *bgp,
                      const char *prefix_list_str, afi_t afi,
                      safi_t safi, enum bgp_show_type type);
static int
bgp_show_filter_list (struct vty *vty, struct bgp *bgp,
                      const char *filter, afi_t afi,
                      safi_t safi, enum bgp_show_type type);
static int
bgp_show_route_map (struct vty *vty, struct bgp *bgp,
                    const char *rmap_str, afi_t afi,
                    safi_t safi, enum bgp_show_type type);
static int
bgp_show_community_list (struct vty *vty, struct bgp *bgp,
                         const char *com, int exact,
                         afi_t afi, safi_t safi);
static int
bgp_show_prefix_longer (struct vty *vty, struct bgp *bgp,
                        const char *prefix, afi_t afi,
                        safi_t safi, enum bgp_show_type type);
static int
bgp_show_regexp (struct vty *vty, const char *regstr, afi_t afi,
		 safi_t safi, enum bgp_show_type type);
static int
bgp_show_community (struct vty *vty, struct bgp *bgp, int argc,
		    struct cmd_token **argv, int exact, afi_t afi, safi_t safi);

static int
bgp_show_table (struct vty *vty, struct bgp *bgp, struct bgp_table *table,
                enum bgp_show_type type, void *output_arg, u_char use_json)
{
  struct bgp_info *ri;
  struct bgp_node *rn;
  int header = 1;
  int display;
  unsigned long output_count;
  unsigned long total_count;
  struct prefix *p;
  char buf[BUFSIZ];
  char buf2[BUFSIZ];
  json_object *json_paths = NULL;
  int first = 1;

  if (use_json)
    {
      vty_out (vty, "{ \"vrfId\": %d, \"vrfName\": \"%s\", \"tableVersion\": %" PRId64 ", \"routerId\": \"%s\", \"routes\": { ",
	       bgp->vrf_id == VRF_UNKNOWN ? -1 : bgp->vrf_id,
	       bgp->inst_type == BGP_INSTANCE_TYPE_DEFAULT ? "Default" : bgp->name,
	       table->version, inet_ntoa (bgp->router_id));
      json_paths = json_object_new_object();
    }

  /* This is first entry point, so reset total line. */
  output_count = 0;
  total_count  = 0;

  /* Start processing of routes. */
  for (rn = bgp_table_top (table); rn; rn = bgp_route_next (rn)) 
    if (rn->info != NULL)
      {
        display = 0;
	if (!first && use_json)
	  {
	    vty_out (vty, ",");
	  }
        if (use_json)
          json_paths = json_object_new_array();
        else
          json_paths = NULL;

        for (ri = rn->info; ri; ri = ri->next)
          {
            total_count++;
            if (type == bgp_show_type_flap_statistics
                || type == bgp_show_type_flap_neighbor
                || type == bgp_show_type_dampend_paths
                || type == bgp_show_type_damp_neighbor)
              {
                if (!(ri->extra && ri->extra->damp_info))
                  continue;
              }
            if (type == bgp_show_type_regexp)
              {
                regex_t *regex = output_arg;

                if (bgp_regexec (regex, ri->attr->aspath) == REG_NOMATCH)
                  continue;
              }
            if (type == bgp_show_type_prefix_list)
              {
                struct prefix_list *plist = output_arg;

                if (prefix_list_apply (plist, &rn->p) != PREFIX_PERMIT)
                  continue;
              }
            if (type == bgp_show_type_filter_list)
              {
                struct as_list *as_list = output_arg;

                if (as_list_apply (as_list, ri->attr->aspath) != AS_FILTER_PERMIT)
                  continue;
              }
            if (type == bgp_show_type_route_map)
              {
                struct route_map *rmap = output_arg;
                struct bgp_info binfo;
                struct attr dummy_attr;
                struct attr_extra dummy_extra;
                int ret;

                dummy_attr.extra = &dummy_extra;
                bgp_attr_dup (&dummy_attr, ri->attr);

                binfo.peer = ri->peer;
                binfo.attr = &dummy_attr;

                ret = route_map_apply (rmap, &rn->p, RMAP_BGP, &binfo);
                if (ret == RMAP_DENYMATCH)
                  continue;
              }
            if (type == bgp_show_type_neighbor
                || type == bgp_show_type_flap_neighbor
                || type == bgp_show_type_damp_neighbor)
              {
                union sockunion *su = output_arg;

                if (ri->peer->su_remote == NULL || ! sockunion_same(ri->peer->su_remote, su))
                  continue;
              }
            if (type == bgp_show_type_cidr_only)
              {
                u_int32_t destination;

                destination = ntohl (rn->p.u.prefix4.s_addr);
                if (IN_CLASSC (destination) && rn->p.prefixlen == 24)
                  continue;
                if (IN_CLASSB (destination) && rn->p.prefixlen == 16)
                  continue;
                if (IN_CLASSA (destination) && rn->p.prefixlen == 8)
                  continue;
              }
            if (type == bgp_show_type_prefix_longer)
              {
                struct prefix *p = output_arg;

                if (! prefix_match (p, &rn->p))
                  continue;
              }
            if (type == bgp_show_type_community_all)
              {
                if (! ri->attr->community)
                  continue;
              }
            if (type == bgp_show_type_community)
              {
                struct community *com = output_arg;

                if (! ri->attr->community ||
                    ! community_match (ri->attr->community, com))
                  continue;
              }
            if (type == bgp_show_type_community_exact)
              {
                struct community *com = output_arg;

                if (! ri->attr->community ||
                    ! community_cmp (ri->attr->community, com))
                  continue;
              }
            if (type == bgp_show_type_community_list)
              {
                struct community_list *list = output_arg;

                if (! community_list_match (ri->attr->community, list))
                  continue;
              }
            if (type == bgp_show_type_community_list_exact)
              {
                struct community_list *list = output_arg;

                if (! community_list_exact_match (ri->attr->community, list))
                  continue;
              }
            if (type == bgp_show_type_lcommunity)
              {
                struct lcommunity *lcom = output_arg;

                if (! ri->attr->extra || ! ri->attr->extra->lcommunity ||
                    ! lcommunity_match (ri->attr->extra->lcommunity, lcom))
                  continue;
              }
            if (type == bgp_show_type_lcommunity_list)
              {
                struct community_list *list = output_arg;

                if (! ri->attr->extra ||
                    ! lcommunity_list_match (ri->attr->extra->lcommunity, list))
                  continue;
              }
            if (type == bgp_show_type_lcommunity_all)
              {
                if (! ri->attr->extra || ! ri->attr->extra->lcommunity)
                  continue;
              }
            if (type == bgp_show_type_dampend_paths
                || type == bgp_show_type_damp_neighbor)
              {
                if (! CHECK_FLAG (ri->flags, BGP_INFO_DAMPED)
                    || CHECK_FLAG (ri->flags, BGP_INFO_HISTORY))
                  continue;
              }

            if (!use_json && header)
              {
                vty_out (vty, "BGP table version is %" PRIu64 ", local router ID is %s%s", table->version, inet_ntoa (bgp->router_id), VTY_NEWLINE);
                vty_out (vty, BGP_SHOW_SCODE_HEADER, VTY_NEWLINE, VTY_NEWLINE);
                vty_out (vty, BGP_SHOW_OCODE_HEADER, VTY_NEWLINE, VTY_NEWLINE);
                if (type == bgp_show_type_dampend_paths
                    || type == bgp_show_type_damp_neighbor)
                  vty_out (vty, BGP_SHOW_DAMP_HEADER, VTY_NEWLINE);
                else if (type == bgp_show_type_flap_statistics
                         || type == bgp_show_type_flap_neighbor)
                  vty_out (vty, BGP_SHOW_FLAP_HEADER, VTY_NEWLINE);
                else
                  vty_out (vty, BGP_SHOW_HEADER, VTY_NEWLINE);
                header = 0;
              }

            if (type == bgp_show_type_dampend_paths
                || type == bgp_show_type_damp_neighbor)
              damp_route_vty_out (vty, &rn->p, ri, display, SAFI_UNICAST, use_json, json_paths);
            else if (type == bgp_show_type_flap_statistics
                     || type == bgp_show_type_flap_neighbor)
              flap_route_vty_out (vty, &rn->p, ri, display, SAFI_UNICAST, use_json, json_paths);
            else
              route_vty_out (vty, &rn->p, ri, display, SAFI_UNICAST, json_paths);
            display++;
          }

        if (display)
          {
            output_count++;
            if (use_json)
              {
                p = &rn->p;
                sprintf(buf2, "%s/%d", inet_ntop (p->family, &p->u.prefix, buf, BUFSIZ), p->prefixlen);
		vty_out (vty, "\"%s\": ", buf2);
		vty_out (vty, "%s", json_object_to_json_string (json_paths));
		json_object_free (json_paths);
		first = 0;

              }
          }
        }

  if (use_json)
    {
      json_object_free (json_paths);
      vty_out (vty, " } }%s", VTY_NEWLINE);
    }
  else
    {
      /* No route is displayed */
      if (output_count == 0)
        {
          if (type == bgp_show_type_normal)
            vty_out (vty, "No BGP prefixes displayed, %ld exist%s", total_count, VTY_NEWLINE);
        }
      else
        vty_out (vty, "%sDisplayed  %ld routes and %ld total paths%s",
                 VTY_NEWLINE, output_count, total_count, VTY_NEWLINE);
    }

  return CMD_SUCCESS;
}

static int
bgp_show (struct vty *vty, struct bgp *bgp, afi_t afi, safi_t safi,
          enum bgp_show_type type, void *output_arg, u_char use_json)
{
  struct bgp_table *table;

  if (bgp == NULL)
    {
      bgp = bgp_get_default ();
    }

  if (bgp == NULL)
    {
      if (!use_json)
        vty_out (vty, "No BGP process is configured%s", VTY_NEWLINE);
      return CMD_WARNING;
    }

  table = bgp->rib[afi][safi];

  return bgp_show_table (vty, bgp, table, type, output_arg,
                         use_json);
}

static void
bgp_show_all_instances_routes_vty (struct vty *vty, afi_t afi, safi_t safi,
                                   u_char use_json)
{
  struct listnode *node, *nnode;
  struct bgp *bgp;
  struct bgp_table *table;
  int is_first = 1;

  if (use_json)
    vty_out (vty, "{%s", VTY_NEWLINE);

  for (ALL_LIST_ELEMENTS (bm->bgp, node, nnode, bgp))
    {
      if (use_json)
        {
          if (! is_first)
            vty_out (vty, ",%s", VTY_NEWLINE);
          else
            is_first = 0;

          vty_out(vty, "\"%s\":", (bgp->inst_type == BGP_INSTANCE_TYPE_DEFAULT)
                  ? "Default" : bgp->name);
        }
      else
        {
          vty_out (vty, "%sInstance %s:%s",
                   VTY_NEWLINE,
                   (bgp->inst_type == BGP_INSTANCE_TYPE_DEFAULT)
                   ? "Default" : bgp->name,
                   VTY_NEWLINE);
        }
      table = bgp->rib[afi][safi];
      bgp_show_table (vty, bgp, table,
                      bgp_show_type_normal, NULL, use_json);

    }

  if (use_json)
    vty_out (vty, "}%s", VTY_NEWLINE);
}

/* Header of detailed BGP route information */
static void
route_vty_out_detail_header (struct vty *vty, struct bgp *bgp,
			     struct bgp_node *rn,
                             struct prefix_rd *prd, afi_t afi, safi_t safi,
                             json_object *json)
{
  struct bgp_info *ri;
  struct prefix *p;
  struct peer *peer;
  struct listnode *node, *nnode;
  char buf1[INET6_ADDRSTRLEN];
  char buf2[INET6_ADDRSTRLEN];
  int count = 0;
  int best = 0;
  int suppress = 0;
  int no_export = 0;
  int no_advertise = 0;
  int local_as = 0;
  int first = 1;
  json_object *json_adv_to = NULL;

  p = &rn->p;

  if (json)
    {
      json_object_string_add(json, "prefix", inet_ntop (p->family, &p->u.prefix, buf2, INET6_ADDRSTRLEN));
      json_object_int_add(json, "prefixlen", p->prefixlen);
    }
  else
    {
      vty_out (vty, "BGP routing table entry for %s%s%s/%d%s",
	       ((safi == SAFI_MPLS_VPN || safi == SAFI_ENCAP) ?
	       prefix_rd2str (prd, buf1, RD_ADDRSTRLEN) : ""),
	       safi == SAFI_MPLS_VPN ? ":" : "",
	       inet_ntop (p->family, &p->u.prefix, buf2, INET6_ADDRSTRLEN),
	       p->prefixlen, VTY_NEWLINE);
    }

  for (ri = rn->info; ri; ri = ri->next)
    {
      count++;
      if (CHECK_FLAG (ri->flags, BGP_INFO_SELECTED))
	{
	  best = count;
	  if (ri->extra && ri->extra->suppress)
	    suppress = 1;
	  if (ri->attr->community != NULL)
	    {
	      if (community_include (ri->attr->community, COMMUNITY_NO_ADVERTISE))
		no_advertise = 1;
	      if (community_include (ri->attr->community, COMMUNITY_NO_EXPORT))
		no_export = 1;
	      if (community_include (ri->attr->community, COMMUNITY_LOCAL_AS))
		local_as = 1;
	    }
	}
    }

  if (!json)
    {
      vty_out (vty, "Paths: (%d available", count);
      if (best)
        {
          vty_out (vty, ", best #%d", best);
          if (safi == SAFI_UNICAST)
            vty_out (vty, ", table %s",
                     (bgp->inst_type == BGP_INSTANCE_TYPE_DEFAULT)
                     ? "Default-IP-Routing-Table" : bgp->name);
        }
      else
        vty_out (vty, ", no best path");

      if (no_advertise)
        vty_out (vty, ", not advertised to any peer");
      else if (no_export)
        vty_out (vty, ", not advertised to EBGP peer");
      else if (local_as)
        vty_out (vty, ", not advertised outside local AS");

      if (suppress)
        vty_out (vty, ", Advertisements suppressed by an aggregate.");
      vty_out (vty, ")%s", VTY_NEWLINE);
    }

  /* If we are not using addpath then we can display Advertised to and that will
   * show what peers we advertised the bestpath to.  If we are using addpath
   * though then we must display Advertised to on a path-by-path basis. */
  if (!bgp->addpath_tx_used[afi][safi])
    {
      for (ALL_LIST_ELEMENTS (bgp->peer, node, nnode, peer))
        {
          if (bgp_adj_out_lookup (peer, rn, 0))
            {
              if (json && !json_adv_to)
                json_adv_to = json_object_new_object();

              route_vty_out_advertised_to(vty, peer, &first,
                                          "  Advertised to non peer-group peers:\n ",
                                          json_adv_to);
            }
        }

      if (json)
        {
          if (json_adv_to)
            {
              json_object_object_add(json, "advertisedTo", json_adv_to);
            }
        }
      else
        {
          if (first)
            vty_out (vty, "  Not advertised to any peer");
          vty_out (vty, "%s", VTY_NEWLINE);
        }
    }
}

/* Display specified route of BGP table. */
static int
bgp_show_route_in_table (struct vty *vty, struct bgp *bgp, 
                         struct bgp_table *rib, const char *ip_str,
                         afi_t afi, safi_t safi, struct prefix_rd *prd,
                         int prefix_check, enum bgp_path_type pathtype,
                         u_char use_json)
{
  int ret;
  int header;
  int display = 0;
  struct prefix match;
  struct bgp_node *rn;
  struct bgp_node *rm;
  struct bgp_info *ri;
  struct bgp_table *table;
  json_object *json = NULL;
  json_object *json_paths = NULL;

  /* Check IP address argument. */
  ret = str2prefix (ip_str, &match);
  if (! ret)
    {
      vty_out (vty, "address is malformed%s", VTY_NEWLINE);
      return CMD_WARNING;
    }

  match.family = afi2family (afi);

  if (use_json)
    {
      json = json_object_new_object();
      json_paths = json_object_new_array();
    }

  if (safi == SAFI_MPLS_VPN || safi == SAFI_ENCAP)
    {
      for (rn = bgp_table_top (rib); rn; rn = bgp_route_next (rn))
        {
          if (prd && memcmp (rn->p.u.val, prd->val, 8) != 0)
            continue;

          if ((table = rn->info) != NULL)
            {
              header = 1;

              if ((rm = bgp_node_match (table, &match)) != NULL)
                {
                  if (prefix_check && rm->p.prefixlen != match.prefixlen)
                    {
                      bgp_unlock_node (rm);
                      continue;
                    }

                  for (ri = rm->info; ri; ri = ri->next)
                    {
                      if (header)
                        {
                          route_vty_out_detail_header (vty, bgp, rm, (struct prefix_rd *)&rn->p,
                                                       AFI_IP, safi, json);
                          header = 0;
                        }
                      display++;

                      if (pathtype == BGP_PATH_ALL ||
                          (pathtype == BGP_PATH_BESTPATH && CHECK_FLAG (ri->flags, BGP_INFO_SELECTED)) ||
                          (pathtype == BGP_PATH_MULTIPATH &&
                           (CHECK_FLAG (ri->flags, BGP_INFO_MULTIPATH) || CHECK_FLAG (ri->flags, BGP_INFO_SELECTED))))
                        route_vty_out_detail (vty, bgp, &rm->p, ri, AFI_IP, safi, json_paths);
                    }

                  bgp_unlock_node (rm);
                }
            }
        }
    }
  else
    {
      header = 1;

      if ((rn = bgp_node_match (rib, &match)) != NULL)
        {
          if (! prefix_check || rn->p.prefixlen == match.prefixlen)
            {
              for (ri = rn->info; ri; ri = ri->next)
                {
                  if (header)
                    {
                      route_vty_out_detail_header (vty, bgp, rn, NULL, afi, safi, json);
                      header = 0;
                    }
                  display++;

                  if (pathtype == BGP_PATH_ALL ||
                      (pathtype == BGP_PATH_BESTPATH && CHECK_FLAG (ri->flags, BGP_INFO_SELECTED)) ||
                      (pathtype == BGP_PATH_MULTIPATH &&
                       (CHECK_FLAG (ri->flags, BGP_INFO_MULTIPATH) || CHECK_FLAG (ri->flags, BGP_INFO_SELECTED))))
                    route_vty_out_detail (vty, bgp, &rn->p, ri, afi, safi, json_paths);
                }
            }

          bgp_unlock_node (rn);
        }
    }

  if (use_json)
    {
      if (display)
        json_object_object_add(json, "paths", json_paths);

      vty_out (vty, "%s%s", json_object_to_json_string_ext(json, JSON_C_TO_STRING_PRETTY), VTY_NEWLINE);
      json_object_free(json);
    }
  else
    {
      if (!display)
        {
          vty_out (vty, "%% Network not in table%s", VTY_NEWLINE);
          return CMD_WARNING;
        }
    }

  return CMD_SUCCESS;
}

/* Display specified route of Main RIB */
static int
bgp_show_route (struct vty *vty, struct bgp *bgp, const char *ip_str,
		afi_t afi, safi_t safi, struct prefix_rd *prd,
		int prefix_check, enum bgp_path_type pathtype,
                u_char use_json)
{
  return bgp_show_route_in_table (vty, bgp, bgp->rib[afi][safi], ip_str, 
                                  afi, safi, prd, prefix_check, pathtype,
                                  use_json);
}

static int
bgp_show_lcommunity (struct vty *vty, struct bgp *bgp, int argc,
                     struct cmd_token **argv, afi_t afi, safi_t safi, u_char uj)
{
  struct lcommunity *lcom;
  struct buffer *b;
  int i;
  char *str;
  int first = 0;

  b = buffer_new (1024);
  for (i = 0; i < argc; i++)
    {
      if (first)
        buffer_putc (b, ' ');
      else
        {
          if (strmatch (argv[i]->text, "<AA:BB:CC>"))
            {
              first = 1;
              buffer_putstr (b, argv[i]->arg);
            }
        }
    }
  buffer_putc (b, '\0');

  str = buffer_getstr (b);
  buffer_free (b);

  lcom = lcommunity_str2com (str);
  XFREE (MTYPE_TMP, str);
  if (! lcom)
    {
      vty_out (vty, "%% Large-community malformed: %s", VTY_NEWLINE);
      return CMD_WARNING;
    }

  return bgp_show (vty, bgp, afi, safi, bgp_show_type_lcommunity, lcom, uj);
}

static int
bgp_show_lcommunity_list (struct vty *vty, struct bgp *bgp, const char *lcom,
                          afi_t afi, safi_t safi, u_char uj)
{
  struct community_list *list;

  list = community_list_lookup (bgp_clist, lcom, LARGE_COMMUNITY_LIST_MASTER);
  if (list == NULL)
    {
      vty_out (vty, "%% %s is not a valid large-community-list name%s", lcom,
               VTY_NEWLINE);
      return CMD_WARNING;
    }

  return bgp_show (vty, bgp, afi, safi, bgp_show_type_lcommunity_list, list, uj);
}

DEFUN (show_ip_bgp_large_community_list,
       show_ip_bgp_large_community_list_cmd,
       "show [ip] bgp [<view|vrf> WORD] [<ipv4|ipv6> [<unicast|multicast|vpn|encap>]] large-community-list <(1-500)|WORD> [json]",
       SHOW_STR
       IP_STR
       BGP_STR
       BGP_INSTANCE_HELP_STR
       "Address Family\n"
       "Address Family\n"
       "Address Family modifier\n"
       "Address Family modifier\n"
       "Address Family modifier\n"
       "Address Family modifier\n"
       "Display routes matching the large-community-list\n"
       "large-community-list number\n"
       "large-community-list name\n"
       JSON_STR)
{
  char *vrf = NULL;
  afi_t afi = AFI_IP6;
  safi_t safi = SAFI_UNICAST;
  int idx = 0;

  if (argv_find (argv, argc, "ip", &idx))
    afi = AFI_IP;
  if (argv_find (argv, argc, "view", &idx) || argv_find (argv, argc, "vrf", &idx))
    vrf = argv[++idx]->arg;
  if (argv_find (argv, argc, "ipv4", &idx) || argv_find (argv, argc, "ipv6", &idx))
  {
    afi = strmatch(argv[idx]->text, "ipv6") ? AFI_IP6 : AFI_IP;
    if (argv_find (argv, argc, "unicast", &idx) || argv_find (argv, argc, "multicast", &idx))
      safi = bgp_vty_safi_from_arg (argv[idx]->text);
  }

  int uj = use_json (argc, argv);

    struct bgp *bgp = bgp_lookup_by_name (vrf);
  if (bgp == NULL)
   {
     vty_out (vty, "Can't find BGP instance %s%s", vrf, VTY_NEWLINE);
     return CMD_WARNING;
   }

  argv_find (argv, argc, "large-community-list", &idx);
  return bgp_show_lcommunity_list (vty, bgp, argv[idx+1]->arg, afi, safi, uj);
}
DEFUN (show_ip_bgp_large_community,
       show_ip_bgp_large_community_cmd,
       "show [ip] bgp [<view|vrf> WORD] [<ipv4|ipv6> [<unicast|multicast|vpn|encap>]] large-community [AA:BB:CC] [json]",
       SHOW_STR
       IP_STR
       BGP_STR
       BGP_INSTANCE_HELP_STR
       "Address Family\n"
       "Address Family\n"
       "Address Family modifier\n"
       "Address Family modifier\n"
       "Address Family modifier\n"
       "Address Family modifier\n"
       "Display routes matching the large-communities\n"
       "List of large-community numbers\n"
       JSON_STR)
{
  char *vrf = NULL;
  afi_t afi = AFI_IP6;
  safi_t safi = SAFI_UNICAST;
  int idx = 0;

  if (argv_find (argv, argc, "ip", &idx))
    afi = AFI_IP;
  if (argv_find (argv, argc, "view", &idx) || argv_find (argv, argc, "vrf", &idx))
    vrf = argv[++idx]->arg;
  if (argv_find (argv, argc, "ipv4", &idx) || argv_find (argv, argc, "ipv6", &idx))
  {
    afi = strmatch(argv[idx]->text, "ipv6") ? AFI_IP6 : AFI_IP;
    if (argv_find (argv, argc, "unicast", &idx) || argv_find (argv, argc, "multicast", &idx))
      safi = bgp_vty_safi_from_arg (argv[idx]->text);
  }

  int uj = use_json (argc, argv);

  struct bgp *bgp = bgp_lookup_by_name (vrf);
  if (bgp == NULL)
   {
     vty_out (vty, "Can't find BGP instance %s%s", vrf, VTY_NEWLINE);
     return CMD_WARNING;
   }

  argv_find (argv, argc, "large-community", &idx);
  if (strmatch(argv[idx+1]->text, "AA:BB:CC"))
    return bgp_show_lcommunity (vty, bgp, argc, argv, afi, safi, uj);
  else
    return bgp_show (vty, bgp, afi, safi, bgp_show_type_lcommunity_all, NULL, uj);
}

static int bgp_table_stats (struct vty *vty, struct bgp *bgp, afi_t afi, safi_t safi);

/* BGP route print out function. */
DEFUN (show_ip_bgp,
       show_ip_bgp_cmd,
       "show [ip] bgp [<view|vrf> WORD] [<ipv4|ipv6> [<unicast|multicast|vpn|encap>]]\
          [<\
             cidr-only\
             |dampening <flap-statistics|dampened-paths|parameters>\
             |route-map WORD\
             |prefix-list WORD\
             |filter-list WORD\
             |statistics\
             |community [<AA:NN|local-AS|no-advertise|no-export> [exact-match]]\
             |community-list <(1-500)|WORD> [exact-match]\
             |A.B.C.D/M longer-prefixes\
             |X:X::X:X/M longer-prefixes>\
          ] [json]",
       SHOW_STR
       IP_STR
       BGP_STR
       BGP_INSTANCE_HELP_STR
       "Address Family\n"
       "Address Family\n"
       "Address Family modifier\n"
       "Address Family modifier\n"
       "Address Family modifier\n"
       "Address Family modifier\n"
       "Display only routes with non-natural netmasks\n"
       "Display detailed information about dampening\n"
       "Display flap statistics of routes\n"
       "Display paths suppressed due to dampening\n"
       "Display detail of configured dampening parameters\n"
       "Display routes matching the route-map\n"
       "A route-map to match on\n"
       "Display routes conforming to the prefix-list\n"
       "Prefix-list name\n"
       "Display routes conforming to the filter-list\n"
       "Regular expression access list name\n"
       "BGP RIB advertisement statistics\n"
       "Display routes matching the communities\n"
       COMMUNITY_AANN_STR
       "Do not send outside local AS (well-known community)\n"
       "Do not advertise to any peer (well-known community)\n"
       "Do not export to next AS (well-known community)\n"
       "Exact match of the communities\n"
       "Display routes matching the community-list\n"
       "community-list number\n"
       "community-list name\n"
       "Exact match of the communities\n"
       "IPv4 prefix\n"
       "Display route and more specific routes\n"
       "IPv6 prefix\n"
       "Display route and more specific routes\n"
       JSON_STR)
{
  vrf_id_t vrf = VRF_DEFAULT;
  afi_t afi = AFI_IP6;
  safi_t safi = SAFI_UNICAST;
  int exact_match = 0;
  enum bgp_show_type sh_type = bgp_show_type_normal;
  struct bgp *bgp = NULL;
  int idx = 0;

<<<<<<< HEAD
  if (argv_find (argv, argc, "ip", &idx))
    afi = AFI_IP;
  if (argv_find (argv, argc, "view", &idx) || argv_find (argv, argc, "vrf", &idx))
    vrf = argv[++idx]->arg;
  if (argv_find (argv, argc, "ipv4", &idx) || argv_find (argv, argc, "ipv6", &idx))
  {
    afi = strmatch(argv[idx]->text, "ipv6") ? AFI_IP6 : AFI_IP;
    if (argv_find (argv, argc, "unicast", &idx) || argv_find (argv, argc, "multicast", &idx))
      safi = bgp_vty_safi_from_arg (argv[idx]->text);
    else if (argv_find (argv, argc, "encap", &idx) || argv_find (argv, argc, "vpn", &idx))
      safi = strmatch (argv[idx]->text, "encap") ? SAFI_ENCAP : SAFI_MPLS_VPN;
  }
=======
  bgp_vty_find_and_parse_afi_safi_vrf (vty, argv, argc, &idx, &afi, &safi, &vrf);
  if (!idx)
    return CMD_WARNING;

>>>>>>> aceb2285
  int uj = use_json (argc, argv);
  if (uj) argc--;

  bgp = bgp_lookup_by_vrf_id (vrf);
  if (bgp == NULL)
    {
      vty_out (vty, "Can't find BGP instance %s%s", argv[5]->arg, VTY_NEWLINE);
      return CMD_WARNING;
    }

  if (argv_find(argv, argc, "cidr-only", &idx))
    return bgp_show (vty, bgp, afi, safi, bgp_show_type_cidr_only, NULL, uj);

  if (argv_find(argv, argc, "dampening", &idx))
    {
      if (argv_find (argv, argc, "dampened-paths", &idx))
        return bgp_show (vty, bgp, afi, safi, bgp_show_type_dampend_paths, NULL, uj);
      else if (argv_find (argv, argc, "flap-statistics", &idx))
        return bgp_show (vty, bgp, afi, safi, bgp_show_type_flap_statistics, NULL, uj);
      else if (argv_find (argv, argc, "parameters", &idx))
        return bgp_show_dampening_parameters (vty, afi, safi);
    }

  if (argv_find(argv, argc, "prefix-list", &idx))
    return bgp_show_prefix_list (vty, bgp, argv[idx + 1]->arg, afi, safi, bgp_show_type_prefix_list);

  if (argv_find(argv, argc, "filter-list", &idx))
    return bgp_show_filter_list (vty, bgp, argv[idx + 1]->arg, afi, safi, bgp_show_type_filter_list);

  if (argv_find(argv, argc, "statistics", &idx))
    return bgp_table_stats (vty, bgp, afi, safi);

  if (argv_find(argv, argc, "route-map", &idx))
    return bgp_show_route_map (vty, bgp, argv[idx + 1]->arg, afi, safi, bgp_show_type_route_map);

  if (argv_find(argv, argc, "community", &idx))
    {
      /* show a specific community */
      if (argv_find (argv, argc, "local-AS", &idx) ||
          argv_find (argv, argc, "no-advertise", &idx) ||
          argv_find (argv, argc, "no-export", &idx))
        {
          if (argv_find (argv, argc, "exact_match", &idx))
            exact_match = 1;
          return bgp_show_community (vty, bgp, argc, argv, exact_match, afi, safi);
        }
      /* show all communities */
      else
        return bgp_show (vty, bgp, afi, safi, bgp_show_type_community_all, NULL, uj);
    }
<<<<<<< HEAD
    else if (strmatch(argv[idx]->text, "community-list"))
      {
        const char *clist_number_or_name = argv[++idx]->arg;
        if (++idx < argc && strmatch (argv[idx]->arg, "exact-match"))
          exact_match = 1;
        return bgp_show_community_list (vty, vrf, clist_number_or_name, exact_match, afi, safi);
      }
    /* prefix-longer */
    else if (argv[idx]->type == IPV4_TKN || argv[idx]->type == IPV6_TKN)
      return bgp_show_prefix_longer (vty, vrf, argv[idx + 1]->arg, afi, safi, bgp_show_type_prefix_longer);
  }
  if (safi == SAFI_MPLS_VPN)
    return bgp_show_mpls_vpn (vty, afi, NULL, bgp_show_type_normal, NULL, 0, uj);
  else if (safi == SAFI_ENCAP)
    return bgp_show_encap (vty, afi, NULL, bgp_show_type_normal, NULL, 0);
  else
    return bgp_show (vty, bgp, afi, safi, sh_type, NULL, uj);
=======
  if (argv_find(argv, argc, "community-list", &idx))
    {
      const char *clist_number_or_name = argv[++idx]->arg;
      if (++idx < argc && strmatch (argv[idx]->text, "exact-match"))
        exact_match = 1;
      return bgp_show_community_list (vty, bgp, clist_number_or_name, exact_match, afi, safi);
    }
  /* prefix-longer */
  if (argv_find(argv, argc, "A.B.C.D/M", &idx) || argv_find(argv, argc, "X:X::X:X/M", &idx))
    return bgp_show_prefix_longer (vty, bgp, argv[idx + 1]->arg, afi, safi, bgp_show_type_prefix_longer);

  return bgp_show (vty, bgp, afi, safi, sh_type, NULL, uj);
>>>>>>> aceb2285
}

DEFUN (show_ip_bgp_route,
       show_ip_bgp_route_cmd,
       "show [ip] bgp [<view|vrf> WORD] [<ipv4|ipv6> [<unicast|multicast|vpn|encap>]]"
       "<A.B.C.D|A.B.C.D/M|X:X::X:X|X:X::X:X/M> [<bestpath|multipath>] [json]",
       SHOW_STR
       IP_STR
       BGP_STR
       BGP_INSTANCE_HELP_STR
       "Address Family\n"
       "Address Family\n"
       "Address Family modifier\n"
       "Address Family modifier\n"
       "Address Family modifier\n"
       "Address Family modifier\n"
       "Network in the BGP routing table to display\n"
       "IPv4 prefix\n"
       "Network in the BGP routing table to display\n"
       "IPv6 prefix\n"
       "Display only the bestpath\n"
       "Display only multipaths\n"
       JSON_STR)
{
  int prefix_check = 0;

  afi_t afi = AFI_IP6;
  safi_t safi = SAFI_UNICAST;
  vrf_id_t vrf = VRF_DEFAULT;;
  char *prefix = NULL;
  struct bgp *bgp = NULL;
  enum bgp_path_type path_type;
  u_char uj = use_json(argc, argv);

  int idx = 0;

  bgp_vty_find_and_parse_afi_safi_vrf (vty, argv, argc, &idx, &afi, &safi, &vrf);
  if (!idx)
    return CMD_WARNING;

  if (vrf != VRF_ALL)
    {
      bgp = bgp_lookup_by_vrf_id (vrf);
      if (bgp == NULL)
        {
          vty_out (vty, "Can't find BGP instance %s%s", argv[5]->arg, VTY_NEWLINE);
          return CMD_WARNING;
        }
    }
  else
    {
      vty_out (vty, "Specified 'all' vrf's but this command currently only works per view/vrf%s", VTY_NEWLINE);
      return CMD_WARNING;
    }

  /* <A.B.C.D|A.B.C.D/M|X:X::X:X|X:X::X:X/M> */
  if (argv_find (argv, argc, "A.B.C.D", &idx) || argv_find (argv, argc, "X:X::X:X", &idx))
    prefix_check = 0;
  else if (argv_find (argv, argc, "A.B.C.D/M", &idx) || argv_find (argv, argc, "X:X::X:X/M", &idx))
    prefix_check = 1;

  if ((argv[idx]->type == IPV6_TKN || argv[idx]->type == IPV6_PREFIX_TKN) && afi != AFI_IP6)
  {
    vty_out (vty, "%% Cannot specify IPv6 address or prefix with IPv4 AFI%s", VTY_NEWLINE);
    return CMD_WARNING;
  }
  if ((argv[idx]->type == IPV4_TKN || argv[idx]->type == IPV4_PREFIX_TKN) && afi != AFI_IP)
  {
    vty_out (vty, "%% Cannot specify IPv4 address or prefix with IPv6 AFI%s", VTY_NEWLINE);
    return CMD_WARNING;
  }

  prefix = argv[idx]->arg;

  /* [<bestpath|multipath>] */
  if (argv_find (argv, argc, "bestpath", &idx))
    path_type = BGP_PATH_BESTPATH;
  else if (argv_find (argv, argc, "multipath", &idx))
    path_type = BGP_PATH_MULTIPATH;
  else
    path_type = BGP_PATH_ALL;

  return bgp_show_route (vty, bgp, prefix, afi, safi, NULL, prefix_check, path_type, uj);
}

DEFUN (show_ip_bgp_regexp,
       show_ip_bgp_regexp_cmd,
       "show [ip] bgp [<view|vrf> WORD] [<ipv4|ipv6> [<unicast|multicast|vpn|encap>]] regexp REGEX...",
       SHOW_STR
       IP_STR
       BGP_STR
       BGP_INSTANCE_HELP_STR
       "Address Family\n"
       "Address Family\n"
       "Address Family modifier\n"
       "Address Family modifier\n"
       "Address Family modifier\n"
       "Address Family modifier\n"
       "Display routes matching the AS path regular expression\n"
       "A regular-expression to match the BGP AS paths\n")
{
  vrf_id_t vrf = VRF_DEFAULT;
  afi_t afi = AFI_IP6;
  safi_t safi = SAFI_UNICAST;

  int idx = 0;
  bgp_vty_find_and_parse_afi_safi_vrf (vty, argv, argc, &idx, &afi, &safi, &vrf);
  if (!idx)
    return CMD_WARNING;

  // get index of regex
  argv_find (argv, argc, "regexp", &idx);
  idx++;

  char *regstr = argv_concat (argv, argc, idx);
  int rc = bgp_show_regexp (vty, (const char *) regstr, afi, safi, bgp_show_type_regexp);
  XFREE (MTYPE_TMP, regstr);
  return rc;
}

DEFUN (show_ip_bgp_instance_all,
       show_ip_bgp_instance_all_cmd,
       "show [ip] bgp <view|vrf> all [<ipv4|ipv6> [<unicast|multicast|vpn|encap>]] [json]",
       SHOW_STR
       IP_STR
       BGP_STR
       BGP_INSTANCE_ALL_HELP_STR
       "Address Family\n"
       "Address Family\n"
       "Address Family modifier\n"
       "Address Family modifier\n"
       "Address Family modifier\n"
       "Address Family modifier\n"
       JSON_STR)
{
  vrf_id_t vrf = VRF_DEFAULT;
  afi_t afi = AFI_IP;
  safi_t safi = SAFI_UNICAST;

  int idx = 0;
  bgp_vty_find_and_parse_afi_safi_vrf (vty, argv, argc, &idx, &afi, &safi, &vrf);
  if (!idx)
    return CMD_WARNING;

  int uj = use_json (argc, argv);
  if (uj) argc--;

  bgp_show_all_instances_routes_vty (vty, afi, safi, uj);
  return CMD_SUCCESS;
}

static int
bgp_show_regexp (struct vty *vty, const char *regstr, afi_t afi,
		 safi_t safi, enum bgp_show_type type)
{
  return CMD_SUCCESS;

  regex_t *regex;
  int rc;
  
  regex = bgp_regcomp (regstr);
  if (! regex)
    {
      vty_out (vty, "Can't compile regexp %s%s", regstr, VTY_NEWLINE);
      return CMD_WARNING;
    }

  rc = bgp_show (vty, NULL, afi, safi, type, regex, 0);
  bgp_regex_free (regex);
  return rc;
}

static int
bgp_show_prefix_list (struct vty *vty, struct bgp *bgp,
                      const char *prefix_list_str, afi_t afi,
		      safi_t safi, enum bgp_show_type type)
{
  struct prefix_list *plist;

  plist = prefix_list_lookup (afi, prefix_list_str);
  if (plist == NULL)
    {
      vty_out (vty, "%% %s is not a valid prefix-list name%s",
               prefix_list_str, VTY_NEWLINE);	    
      return CMD_WARNING;
    }

  return bgp_show (vty, bgp, afi, safi, type, plist, 0);
}

static int
bgp_show_filter_list (struct vty *vty, struct bgp *bgp,
                      const char *filter, afi_t afi,
		      safi_t safi, enum bgp_show_type type)
{
  struct as_list *as_list;

  as_list = as_list_lookup (filter);
  if (as_list == NULL)
    {
      vty_out (vty, "%% %s is not a valid AS-path access-list name%s", filter, VTY_NEWLINE);	    
      return CMD_WARNING;
    }

  return bgp_show (vty, bgp, afi, safi, type, as_list, 0);
}

static int
bgp_show_route_map (struct vty *vty, struct bgp *bgp,
                    const char *rmap_str, afi_t afi,
		    safi_t safi, enum bgp_show_type type)
{
  struct route_map *rmap;

  rmap = route_map_lookup_by_name (rmap_str);
  if (! rmap)
    {
      vty_out (vty, "%% %s is not a valid route-map name%s",
	       rmap_str, VTY_NEWLINE);	    
      return CMD_WARNING;
    }

  return bgp_show (vty, bgp, afi, safi, type, rmap, 0);
}

static int
bgp_show_community (struct vty *vty, struct bgp *bgp, int argc,
		    struct cmd_token **argv, int exact, afi_t afi, safi_t safi)
{
  struct community *com;
  struct buffer *b;
  int i;
  char *str;
  int first = 0;

  b = buffer_new (1024);
  for (i = 0; i < argc; i++)
    {
      if (first)
        buffer_putc (b, ' ');
      else
	{
	  if ((strcmp (argv[i]->arg, "unicast") == 0) || (strcmp (argv[i]->arg, "multicast") == 0))
	    continue;
	  first = 1;
	}
      
      buffer_putstr (b, argv[i]->arg);
    }
  buffer_putc (b, '\0');

  str = buffer_getstr (b);
  buffer_free (b);

  com = community_str2com (str);
  XFREE (MTYPE_TMP, str);
  if (! com)
    {
      vty_out (vty, "%% Community malformed: %s", VTY_NEWLINE);
      return CMD_WARNING;
    }

  return bgp_show (vty, bgp, afi, safi,
                   (exact ? bgp_show_type_community_exact :
		    bgp_show_type_community), com, 0);
}

static int
bgp_show_community_list (struct vty *vty, struct bgp *bgp,
                         const char *com, int exact,
			 afi_t afi, safi_t safi)
{
  struct community_list *list;

  list = community_list_lookup (bgp_clist, com, COMMUNITY_LIST_MASTER);
  if (list == NULL)
    {
      vty_out (vty, "%% %s is not a valid community-list name%s", com,
	       VTY_NEWLINE);
      return CMD_WARNING;
    }

  return bgp_show (vty, bgp, afi, safi,
                   (exact ? bgp_show_type_community_list_exact :
		    bgp_show_type_community_list), list, 0);
}

static int
bgp_show_prefix_longer (struct vty *vty, struct bgp *bgp,
                        const char *prefix, afi_t afi,
			safi_t safi, enum bgp_show_type type)
{
  int ret;
  struct prefix *p;

  p = prefix_new();

  ret = str2prefix (prefix, p);
  if (! ret)
    {
      vty_out (vty, "%% Malformed Prefix%s", VTY_NEWLINE);
      return CMD_WARNING;
    }

  ret = bgp_show (vty, bgp, afi, safi, type, p, 0);
  prefix_free(p);
  return ret;
}

static struct peer *
peer_lookup_in_view (struct vty *vty, struct bgp *bgp,
                     const char *ip_str, u_char use_json)
{
  int ret;
  struct peer *peer;
  union sockunion su;

  /* Get peer sockunion. */  
  ret = str2sockunion (ip_str, &su);
  if (ret < 0)
    {
      peer = peer_lookup_by_conf_if (bgp, ip_str);
      if (!peer)
        {
          peer = peer_lookup_by_hostname(bgp, ip_str);

          if (!peer)
            {
              if (use_json)
                {
                  json_object *json_no = NULL;
                  json_no = json_object_new_object();
                  json_object_string_add(json_no, "malformedAddressOrName", ip_str);
                  vty_out (vty, "%s%s", json_object_to_json_string(json_no), VTY_NEWLINE);
                  json_object_free(json_no);
                }
              else
                vty_out (vty, "%% Malformed address or name: %s%s", ip_str, VTY_NEWLINE);
              return NULL;
            }
        }
      return peer;
    }

  /* Peer structure lookup. */
  peer = peer_lookup (bgp, &su);
  if (! peer)
    {
      if (use_json)
        {
          json_object *json_no = NULL;
          json_no = json_object_new_object();
          json_object_string_add(json_no, "warning","No such neighbor");
          vty_out (vty, "%s%s", json_object_to_json_string(json_no), VTY_NEWLINE);
          json_object_free(json_no);
        }
      else
        vty_out (vty, "No such neighbor%s", VTY_NEWLINE);
      return NULL;
    }
  
  return peer;
}

enum bgp_stats
{
  BGP_STATS_MAXBITLEN = 0,
  BGP_STATS_RIB,
  BGP_STATS_PREFIXES,
  BGP_STATS_TOTPLEN,
  BGP_STATS_UNAGGREGATEABLE,
  BGP_STATS_MAX_AGGREGATEABLE,
  BGP_STATS_AGGREGATES,
  BGP_STATS_SPACE,
  BGP_STATS_ASPATH_COUNT,
  BGP_STATS_ASPATH_MAXHOPS,
  BGP_STATS_ASPATH_TOTHOPS,
  BGP_STATS_ASPATH_MAXSIZE,
  BGP_STATS_ASPATH_TOTSIZE,
  BGP_STATS_ASN_HIGHEST,
  BGP_STATS_MAX,
};

static const char *table_stats_strs[] =
{
  [BGP_STATS_PREFIXES]            = "Total Prefixes",
  [BGP_STATS_TOTPLEN]             = "Average prefix length",
  [BGP_STATS_RIB]                 = "Total Advertisements",
  [BGP_STATS_UNAGGREGATEABLE]     = "Unaggregateable prefixes",
  [BGP_STATS_MAX_AGGREGATEABLE]   = "Maximum aggregateable prefixes",
  [BGP_STATS_AGGREGATES]          = "BGP Aggregate advertisements",
  [BGP_STATS_SPACE]               = "Address space advertised",
  [BGP_STATS_ASPATH_COUNT]        = "Advertisements with paths",
  [BGP_STATS_ASPATH_MAXHOPS]      = "Longest AS-Path (hops)",
  [BGP_STATS_ASPATH_MAXSIZE]      = "Largest AS-Path (bytes)",
  [BGP_STATS_ASPATH_TOTHOPS]      = "Average AS-Path length (hops)",
  [BGP_STATS_ASPATH_TOTSIZE]      = "Average AS-Path size (bytes)",
  [BGP_STATS_ASN_HIGHEST]         = "Highest public ASN",
  [BGP_STATS_MAX] = NULL,
};

struct bgp_table_stats
{
  struct bgp_table *table;
  unsigned long long counts[BGP_STATS_MAX];
};

#if 0
#define TALLY_SIGFIG 100000
static unsigned long
ravg_tally (unsigned long count, unsigned long oldavg, unsigned long newval)
{
  unsigned long newtot = (count-1) * oldavg + (newval * TALLY_SIGFIG);
  unsigned long res = (newtot * TALLY_SIGFIG) / count;
  unsigned long ret = newtot / count;
  
  if ((res % TALLY_SIGFIG) > (TALLY_SIGFIG/2))
    return ret + 1;
  else
    return ret;
}
#endif

static int
bgp_table_stats_walker (struct thread *t)
{
  struct bgp_node *rn;
  struct bgp_node *top;
  struct bgp_table_stats *ts = THREAD_ARG (t);
  unsigned int space = 0;
  
  if (!(top = bgp_table_top (ts->table)))
    return 0;

  switch (top->p.family)
    {
      case AF_INET:
        space = IPV4_MAX_BITLEN;
        break;
      case AF_INET6:
        space = IPV6_MAX_BITLEN;
        break;
    }
    
  ts->counts[BGP_STATS_MAXBITLEN] = space;

  for (rn = top; rn; rn = bgp_route_next (rn))
    {
      struct bgp_info *ri;
      struct bgp_node *prn = bgp_node_parent_nolock (rn);
      unsigned int rinum = 0;
      
      if (rn == top)
        continue;
      
      if (!rn->info)
        continue;
      
      ts->counts[BGP_STATS_PREFIXES]++;
      ts->counts[BGP_STATS_TOTPLEN] += rn->p.prefixlen;

#if 0
      ts->counts[BGP_STATS_AVGPLEN]
        = ravg_tally (ts->counts[BGP_STATS_PREFIXES],
                      ts->counts[BGP_STATS_AVGPLEN],
                      rn->p.prefixlen);
#endif
      
      /* check if the prefix is included by any other announcements */
      while (prn && !prn->info)
        prn = bgp_node_parent_nolock (prn);
      
      if (prn == NULL || prn == top)
        {
          ts->counts[BGP_STATS_UNAGGREGATEABLE]++;
          /* announced address space */
          if (space)
            ts->counts[BGP_STATS_SPACE] += 1 << (space - rn->p.prefixlen);
        }
      else if (prn->info)
        ts->counts[BGP_STATS_MAX_AGGREGATEABLE]++;
      
      for (ri = rn->info; ri; ri = ri->next)
        {
          rinum++;
          ts->counts[BGP_STATS_RIB]++;
          
          if (ri->attr &&
              (CHECK_FLAG (ri->attr->flag,
                           ATTR_FLAG_BIT (BGP_ATTR_ATOMIC_AGGREGATE))))
            ts->counts[BGP_STATS_AGGREGATES]++;
          
          /* as-path stats */
          if (ri->attr && ri->attr->aspath)
            {
              unsigned int hops = aspath_count_hops (ri->attr->aspath);
              unsigned int size = aspath_size (ri->attr->aspath);
              as_t highest = aspath_highest (ri->attr->aspath);
              
              ts->counts[BGP_STATS_ASPATH_COUNT]++;
              
              if (hops > ts->counts[BGP_STATS_ASPATH_MAXHOPS])
                ts->counts[BGP_STATS_ASPATH_MAXHOPS] = hops;
              
              if (size > ts->counts[BGP_STATS_ASPATH_MAXSIZE])
                ts->counts[BGP_STATS_ASPATH_MAXSIZE] = size;
              
              ts->counts[BGP_STATS_ASPATH_TOTHOPS] += hops;
              ts->counts[BGP_STATS_ASPATH_TOTSIZE] += size;
#if 0
              ts->counts[BGP_STATS_ASPATH_AVGHOPS] 
                = ravg_tally (ts->counts[BGP_STATS_ASPATH_COUNT],
                              ts->counts[BGP_STATS_ASPATH_AVGHOPS],
                              hops);
              ts->counts[BGP_STATS_ASPATH_AVGSIZE]
                = ravg_tally (ts->counts[BGP_STATS_ASPATH_COUNT],
                              ts->counts[BGP_STATS_ASPATH_AVGSIZE],
                              size);
#endif
              if (highest > ts->counts[BGP_STATS_ASN_HIGHEST])
                ts->counts[BGP_STATS_ASN_HIGHEST] = highest;
            }
        }
    }
  return 0;
}

static int
bgp_table_stats (struct vty *vty, struct bgp *bgp, afi_t afi, safi_t safi)
{
  struct bgp_table_stats ts;
  unsigned int i;
  
  if (!bgp->rib[afi][safi])
    {
      vty_out (vty, "%% No RIB exist's for the AFI(%d)/SAFI(%d)%s",
	       afi, safi, VTY_NEWLINE);
      return CMD_WARNING;
    }
  
  memset (&ts, 0, sizeof (ts));
  ts.table = bgp->rib[afi][safi];
  thread_execute (bm->master, bgp_table_stats_walker, &ts, 0);

  vty_out (vty, "BGP %s RIB statistics%s%s",
           afi_safi_print (afi, safi), VTY_NEWLINE, VTY_NEWLINE);
  
  for (i = 0; i < BGP_STATS_MAX; i++)
    {
      if (!table_stats_strs[i])
        continue;
      
      switch (i)
        {
#if 0
          case BGP_STATS_ASPATH_AVGHOPS:
          case BGP_STATS_ASPATH_AVGSIZE:
          case BGP_STATS_AVGPLEN:
            vty_out (vty, "%-30s: ", table_stats_strs[i]);
            vty_out (vty, "%12.2f",
                     (float)ts.counts[i] / (float)TALLY_SIGFIG);
            break;
#endif
          case BGP_STATS_ASPATH_TOTHOPS:
          case BGP_STATS_ASPATH_TOTSIZE:
            vty_out (vty, "%-30s: ", table_stats_strs[i]);
            vty_out (vty, "%12.2f",
                     ts.counts[i] ?
                     (float)ts.counts[i] / 
                      (float)ts.counts[BGP_STATS_ASPATH_COUNT]
                     : 0);
            break;
          case BGP_STATS_TOTPLEN:
            vty_out (vty, "%-30s: ", table_stats_strs[i]);
            vty_out (vty, "%12.2f",
                     ts.counts[i] ?
                     (float)ts.counts[i] / 
                      (float)ts.counts[BGP_STATS_PREFIXES]
                     : 0);
            break;
          case BGP_STATS_SPACE:
            vty_out (vty, "%-30s: ", table_stats_strs[i]);
            vty_out (vty, "%12llu%s", ts.counts[i], VTY_NEWLINE);
            if (ts.counts[BGP_STATS_MAXBITLEN] < 9)
              break;
            vty_out (vty, "%30s: ", "%% announced ");
            vty_out (vty, "%12.2f%s", 
                     100 * (float)ts.counts[BGP_STATS_SPACE] / 
                       (float)((uint64_t)1UL << ts.counts[BGP_STATS_MAXBITLEN]),
                       VTY_NEWLINE);
            vty_out (vty, "%30s: ", "/8 equivalent ");
            vty_out (vty, "%12.2f%s", 
                     (float)ts.counts[BGP_STATS_SPACE] / 
                       (float)(1UL << (ts.counts[BGP_STATS_MAXBITLEN] - 8)),
                     VTY_NEWLINE);
            if (ts.counts[BGP_STATS_MAXBITLEN] < 25)
              break;
            vty_out (vty, "%30s: ", "/24 equivalent ");
            vty_out (vty, "%12.2f", 
                     (float)ts.counts[BGP_STATS_SPACE] / 
                       (float)(1UL << (ts.counts[BGP_STATS_MAXBITLEN] - 24)));
            break;
          default:
            vty_out (vty, "%-30s: ", table_stats_strs[i]);
            vty_out (vty, "%12llu", ts.counts[i]);
        }
        
      vty_out (vty, "%s", VTY_NEWLINE);
    }
  return CMD_SUCCESS;
}

enum bgp_pcounts
{
  PCOUNT_ADJ_IN = 0,
  PCOUNT_DAMPED,
  PCOUNT_REMOVED,
  PCOUNT_HISTORY,
  PCOUNT_STALE,
  PCOUNT_VALID,
  PCOUNT_ALL,
  PCOUNT_COUNTED,
  PCOUNT_PFCNT, /* the figure we display to users */
  PCOUNT_MAX,
};

static const char *pcount_strs[] =
{
  [PCOUNT_ADJ_IN]  = "Adj-in",
  [PCOUNT_DAMPED]  = "Damped",
  [PCOUNT_REMOVED] = "Removed",
  [PCOUNT_HISTORY] = "History",
  [PCOUNT_STALE]   = "Stale",
  [PCOUNT_VALID]   = "Valid",
  [PCOUNT_ALL]     = "All RIB",
  [PCOUNT_COUNTED] = "PfxCt counted",
  [PCOUNT_PFCNT]   = "Useable",
  [PCOUNT_MAX]     = NULL,
};

struct peer_pcounts
{
  unsigned int count[PCOUNT_MAX];
  const struct peer *peer;
  const struct bgp_table *table;
};

static int
bgp_peer_count_walker (struct thread *t)
{
  struct bgp_node *rn;
  struct peer_pcounts *pc = THREAD_ARG (t);
  const struct peer *peer = pc->peer;
  
  for (rn = bgp_table_top (pc->table); rn; rn = bgp_route_next (rn))
    {
      struct bgp_adj_in *ain;
      struct bgp_info *ri;
      
      for (ain = rn->adj_in; ain; ain = ain->next)
        if (ain->peer == peer)
          pc->count[PCOUNT_ADJ_IN]++;

      for (ri = rn->info; ri; ri = ri->next)
        {
          char buf[SU_ADDRSTRLEN];
          
          if (ri->peer != peer)
            continue;
          
          pc->count[PCOUNT_ALL]++;
          
          if (CHECK_FLAG (ri->flags, BGP_INFO_DAMPED))
            pc->count[PCOUNT_DAMPED]++;
          if (CHECK_FLAG (ri->flags, BGP_INFO_HISTORY))
            pc->count[PCOUNT_HISTORY]++;
          if (CHECK_FLAG (ri->flags, BGP_INFO_REMOVED))
            pc->count[PCOUNT_REMOVED]++;
          if (CHECK_FLAG (ri->flags, BGP_INFO_STALE))
            pc->count[PCOUNT_STALE]++;
          if (CHECK_FLAG (ri->flags, BGP_INFO_VALID))
            pc->count[PCOUNT_VALID]++;
          if (!CHECK_FLAG (ri->flags, BGP_INFO_UNUSEABLE))
            pc->count[PCOUNT_PFCNT]++;
          
          if (CHECK_FLAG (ri->flags, BGP_INFO_COUNTED))
            {
              pc->count[PCOUNT_COUNTED]++;
              if (CHECK_FLAG (ri->flags, BGP_INFO_UNUSEABLE))
                zlog_warn ("%s [pcount] %s/%d is counted but flags 0x%x",
                           peer->host,
                           inet_ntop(rn->p.family, &rn->p.u.prefix,
                                     buf, SU_ADDRSTRLEN),
                           rn->p.prefixlen,
                           ri->flags);
            }
          else
            {
              if (!CHECK_FLAG (ri->flags, BGP_INFO_UNUSEABLE))
                zlog_warn ("%s [pcount] %s/%d not counted but flags 0x%x",
                           peer->host,
                           inet_ntop(rn->p.family, &rn->p.u.prefix,
                                     buf, SU_ADDRSTRLEN),
                           rn->p.prefixlen,
                           ri->flags);
            }
        }
    }
  return 0;
}

static int
bgp_peer_counts (struct vty *vty, struct peer *peer, afi_t afi, safi_t safi, u_char use_json)
{
  struct peer_pcounts pcounts = { .peer = peer };
  unsigned int i;
  json_object *json = NULL;
  json_object *json_loop = NULL;

  if (use_json)
    {
      json = json_object_new_object();
      json_loop = json_object_new_object();
    }
  
  if (!peer || !peer->bgp || !peer->afc[afi][safi]
      || !peer->bgp->rib[afi][safi])
    {
      if (use_json)
        {
          json_object_string_add(json, "warning", "No such neighbor or address family");
          vty_out (vty, "%s%s", json_object_to_json_string(json), VTY_NEWLINE);
          json_object_free(json);
        }
      else
        vty_out (vty, "%% No such neighbor or address family%s", VTY_NEWLINE);

      return CMD_WARNING;
    }
  
  memset (&pcounts, 0, sizeof(pcounts));
  pcounts.peer = peer;
  pcounts.table = peer->bgp->rib[afi][safi];
  
  /* in-place call via thread subsystem so as to record execution time
 *    * stats for the thread-walk (i.e. ensure this can't be blamed on
 *       * on just vty_read()).
 *          */
  thread_execute (bm->master, bgp_peer_count_walker, &pcounts, 0);

  if (use_json)
    {
      json_object_string_add(json, "prefixCountsFor", peer->host);
      json_object_string_add(json, "multiProtocol", afi_safi_print (afi, safi));
      json_object_int_add(json, "pfxCounter", peer->pcount[afi][safi]);

      for (i = 0; i < PCOUNT_MAX; i++)
        json_object_int_add(json_loop, pcount_strs[i], pcounts.count[i]);

      json_object_object_add(json, "ribTableWalkCounters", json_loop);

      if (pcounts.count[PCOUNT_PFCNT] != peer->pcount[afi][safi])
        {
          json_object_string_add(json, "pfxctDriftFor", peer->host);
          json_object_string_add(json, "recommended", "Please report this bug, with the above command output");
        }
      vty_out (vty, "%s%s", json_object_to_json_string(json), VTY_NEWLINE);
      json_object_free(json);
    }
  else
    {

      if (peer->hostname && bgp_flag_check(peer->bgp, BGP_FLAG_SHOW_HOSTNAME))
        {
          vty_out (vty, "Prefix counts for %s/%s, %s%s",
                   peer->hostname, peer->host, afi_safi_print (afi, safi),
                   VTY_NEWLINE);
        }
      else
        {
          vty_out (vty, "Prefix counts for %s, %s%s",
                   peer->host, afi_safi_print (afi, safi), VTY_NEWLINE);
        }

      vty_out (vty, "PfxCt: %ld%s", peer->pcount[afi][safi], VTY_NEWLINE);
      vty_out (vty, "%sCounts from RIB table walk:%s%s",
               VTY_NEWLINE, VTY_NEWLINE, VTY_NEWLINE);

      for (i = 0; i < PCOUNT_MAX; i++)
        vty_out (vty, "%20s: %-10d%s", pcount_strs[i], pcounts.count[i], VTY_NEWLINE);

      if (pcounts.count[PCOUNT_PFCNT] != peer->pcount[afi][safi])
        {
          vty_out (vty, "%s [pcount] PfxCt drift!%s",
                   peer->host, VTY_NEWLINE);
          vty_out (vty, "Please report this bug, with the above command output%s",
                   VTY_NEWLINE);
        }
    }
               
  return CMD_SUCCESS;
}

DEFUN (show_ip_bgp_instance_neighbor_prefix_counts,
       show_ip_bgp_instance_neighbor_prefix_counts_cmd,
       "show [ip] bgp [<view|vrf> WORD] [<ipv4|ipv6> [<unicast|multicast|vpn|encap>]] "
       "neighbors <A.B.C.D|X:X::X:X|WORD> prefix-counts [json]",
       SHOW_STR
       IP_STR
       BGP_STR
       BGP_INSTANCE_HELP_STR
       "Address Family\n"
       "Address Family\n"
       "Address Family modifier\n"
       "Address Family modifier\n"
       "Address Family modifier\n"
       "Address Family modifier\n"
       "Detailed information on TCP and BGP neighbor connections\n"
       "Neighbor to display information about\n"
       "Neighbor to display information about\n"
       "Neighbor on BGP configured interface\n"
       "Display detailed prefix count information\n"
       JSON_STR)
{
  vrf_id_t vrf = VRF_DEFAULT;
  afi_t afi = AFI_IP6;
  safi_t safi = SAFI_UNICAST;
  struct peer *peer;
  int idx = 0;
  struct bgp *bgp = NULL;

  bgp_vty_find_and_parse_afi_safi_vrf (vty, argv, argc, &idx, &afi, &safi, &vrf);
  if (!idx)
    return CMD_WARNING;

  int uj = use_json (argc, argv);
  if (uj) argc--;

  if (vrf != VRF_ALL)
    {
      bgp = bgp_lookup_by_vrf_id (vrf);
      if (bgp == NULL)
        {
          if (uj)
            {
              json_object *json_no = NULL;
              json_no = json_object_new_object();
              json_object_string_add(json_no, "warning", "Can't find BGP view");
              vty_out (vty, "%s%s", json_object_to_json_string(json_no), VTY_NEWLINE);
              json_object_free(json_no);
            }
          else
            vty_out (vty, "Can't find BGP instance %s%s", argv[5]->arg, VTY_NEWLINE);
          return CMD_WARNING;
        }
    }
  else
    bgp = NULL;

  argv_find (argv, argc, "neighbors", &idx);
  peer = peer_lookup_in_view (vty, bgp, argv[idx+1]->arg, uj);
  if (! peer)
    return CMD_WARNING;

  return bgp_peer_counts (vty, peer, AFI_IP, SAFI_UNICAST, uj);
}

#ifdef KEEP_OLD_VPN_COMMANDS
DEFUN (show_ip_bgp_vpn_neighbor_prefix_counts,
       show_ip_bgp_vpn_neighbor_prefix_counts_cmd,
       "show [ip] bgp <vpnv4|vpnv6> all neighbors <A.B.C.D|X:X::X:X|WORD> prefix-counts [json]",
       SHOW_STR
       IP_STR
       BGP_STR
       BGP_VPNVX_HELP_STR
       "Display information about all VPNv4 NLRIs\n"
       "Detailed information on TCP and BGP neighbor connections\n"
       "Neighbor to display information about\n"
       "Neighbor to display information about\n"
       "Neighbor on BGP configured interface\n"
       "Display detailed prefix count information\n"
       JSON_STR)
{
  int idx_peer = 6;
  struct peer *peer;
  u_char uj = use_json(argc, argv);

  peer = peer_lookup_in_view (vty, NULL, argv[idx_peer]->arg, uj);
  if (! peer)
    return CMD_WARNING;
  
  return bgp_peer_counts (vty, peer, AFI_IP, SAFI_MPLS_VPN, uj);
}

DEFUN (show_ip_bgp_vpn_all_route_prefix,
       show_ip_bgp_vpn_all_route_prefix_cmd,
       "show [ip] bgp <vpnv4|vpnv6> all <A.B.C.D|A.B.C.D/M> [json]",
       SHOW_STR
       IP_STR
       BGP_STR
       BGP_VPNVX_HELP_STR
       "Display information about all VPNv4 NLRIs\n"
       "Network in the BGP routing table to display\n"
       "Network in the BGP routing table to display\n"
       JSON_STR)
{
  int idx = 0;
  char *network = NULL;
  struct bgp *bgp = bgp_get_default();
  if (!bgp)
    {
      vty_out (vty, "Can't find default instance%s", VTY_NEWLINE);
      return CMD_WARNING;
    }
  network = argv_find (argv, argc, "A.B.C.D", &idx) ? argv[idx]->arg : NULL;
  network = argv_find (argv, argc, "A.B.C.D/M", &idx) ? argv[idx]->arg : NULL;
  return bgp_show_route (vty, bgp, network, AFI_IP, SAFI_MPLS_VPN, NULL, 0, BGP_PATH_ALL, use_json(argc, argv));
}
#endif /* KEEP_OLD_VPN_COMMANDS */

static void
show_adj_route (struct vty *vty, struct peer *peer, afi_t afi, safi_t safi,
                int in, const char *rmap_name, u_char use_json, json_object *json)
{
  struct bgp_table *table;
  struct bgp_adj_in *ain;
  struct bgp_adj_out *adj;
  unsigned long output_count;
  unsigned long filtered_count;
  struct bgp_node *rn;
  int header1 = 1;
  struct bgp *bgp;
  int header2 = 1;
  struct attr attr;
  struct attr_extra extra;
  int ret;
  struct update_subgroup *subgrp;
  json_object *json_scode = NULL;
  json_object *json_ocode = NULL;
  json_object *json_ar = NULL;
  struct peer_af *paf;

  if (use_json)
    {
      json_scode = json_object_new_object();
      json_ocode = json_object_new_object();
      json_ar = json_object_new_object();

      json_object_string_add(json_scode, "suppressed", "s");
      json_object_string_add(json_scode, "damped", "d");
      json_object_string_add(json_scode, "history", "h");
      json_object_string_add(json_scode, "valid", "*");
      json_object_string_add(json_scode, "best", ">");
      json_object_string_add(json_scode, "multipath", "=");
      json_object_string_add(json_scode, "internal", "i");
      json_object_string_add(json_scode, "ribFailure", "r");
      json_object_string_add(json_scode, "stale", "S");
      json_object_string_add(json_scode, "removed", "R");

      json_object_string_add(json_ocode, "igp", "i");
      json_object_string_add(json_ocode, "egp", "e");
      json_object_string_add(json_ocode, "incomplete", "?");
    }

  bgp = peer->bgp;

  if (! bgp)
    {
      if (use_json)
        {
          json_object_string_add(json, "alert", "no BGP");
          vty_out (vty, "%s%s", json_object_to_json_string(json), VTY_NEWLINE);
          json_object_free(json);
        }
      else
        vty_out (vty, "%% No bgp%s", VTY_NEWLINE);
      return;
    }

  table = bgp->rib[afi][safi];

  output_count = filtered_count = 0;
  subgrp = peer_subgroup(peer, afi, safi);

  if (!in && subgrp && CHECK_FLAG (subgrp->sflags, SUBGRP_STATUS_DEFAULT_ORIGINATE))
    {
      if (use_json)
        {
          json_object_int_add(json, "bgpTableVersion", table->version);
          json_object_string_add(json, "bgpLocalRouterId", inet_ntoa (bgp->router_id));
          json_object_object_add(json, "bgpStatusCodes", json_scode);
          json_object_object_add(json, "bgpOriginCodes", json_ocode);
          json_object_string_add(json, "bgpOriginatingDefaultNetwork", "0.0.0.0");
        }
      else
        {
          vty_out (vty, "BGP table version is %" PRIu64 ", local router ID is %s%s", table->version, inet_ntoa (bgp->router_id), VTY_NEWLINE);
          vty_out (vty, BGP_SHOW_SCODE_HEADER, VTY_NEWLINE, VTY_NEWLINE);
          vty_out (vty, BGP_SHOW_OCODE_HEADER, VTY_NEWLINE, VTY_NEWLINE);

          vty_out (vty, "Originating default network 0.0.0.0%s%s",
                   VTY_NEWLINE, VTY_NEWLINE);
        }
      header1 = 0;
    }

  attr.extra = &extra;
  for (rn = bgp_table_top (table); rn; rn = bgp_route_next (rn))
    {
      if (in)
        {
          for (ain = rn->adj_in; ain; ain = ain->next)
            {
              if (ain->peer == peer)
                {
                  if (header1)
                    {
                      if (use_json)
                        {
                          json_object_int_add(json, "bgpTableVersion", 0);
                          json_object_string_add(json, "bgpLocalRouterId", inet_ntoa (bgp->router_id));
                          json_object_object_add(json, "bgpStatusCodes", json_scode);
                          json_object_object_add(json, "bgpOriginCodes", json_ocode);
                        }
                      else
                        {
                          vty_out (vty, "BGP table version is 0, local router ID is %s%s", inet_ntoa (bgp->router_id), VTY_NEWLINE);
                          vty_out (vty, BGP_SHOW_SCODE_HEADER, VTY_NEWLINE, VTY_NEWLINE);
                          vty_out (vty, BGP_SHOW_OCODE_HEADER, VTY_NEWLINE, VTY_NEWLINE);
                        }
                      header1 = 0;
                    }
                  if (header2)
                    {
                      if (!use_json)
                        vty_out (vty, BGP_SHOW_HEADER, VTY_NEWLINE);
                      header2 = 0;
                    }
                  if (ain->attr)
                    {
                      bgp_attr_dup(&attr, ain->attr);
                      if (bgp_input_modifier(peer, &rn->p, &attr, afi, safi, rmap_name) != RMAP_DENY)
                        {
                          route_vty_out_tmp (vty, &rn->p, &attr, safi, use_json, json_ar);
                          output_count++;
                        }
                      else
                        filtered_count++;
                    }
                }
            }
        }
      else
        {
          for (adj = rn->adj_out; adj; adj = adj->next)
            SUBGRP_FOREACH_PEER(adj->subgroup, paf)
              if (paf->peer == peer)
                {
                  if (header1)
                    {
                      if (use_json)
                        {
                          json_object_int_add(json, "bgpTableVersion", table->version);
                          json_object_string_add(json, "bgpLocalRouterId", inet_ntoa (bgp->router_id));
                          json_object_object_add(json, "bgpStatusCodes", json_scode);
                          json_object_object_add(json, "bgpOriginCodes", json_ocode);
                        }
                      else
                        {
                          vty_out (vty, "BGP table version is %" PRIu64 ", local router ID is %s%s", table->version,
                                   inet_ntoa (bgp->router_id), VTY_NEWLINE);
                          vty_out (vty, BGP_SHOW_SCODE_HEADER, VTY_NEWLINE, VTY_NEWLINE);
                          vty_out (vty, BGP_SHOW_OCODE_HEADER, VTY_NEWLINE, VTY_NEWLINE);
                        }
                      header1 = 0;
                    }

                  if (header2)
                    {
                      if (!use_json)
                        vty_out (vty, BGP_SHOW_HEADER, VTY_NEWLINE);
                      header2 = 0;
                    }

                  if (adj->attr)
                    {
                      bgp_attr_dup(&attr, adj->attr);
                      ret = bgp_output_modifier(peer, &rn->p, &attr, afi, safi, rmap_name);
                      if (ret != RMAP_DENY)
                        {
                          route_vty_out_tmp (vty, &rn->p, &attr, safi, use_json, json_ar);
                          output_count++;
                        }
                      else
                        filtered_count++;
                    }
                }
        }
    }
  if (use_json)
    json_object_object_add(json, "advertisedRoutes", json_ar);

  if (output_count != 0)
    {
      if (use_json)
        json_object_int_add(json, "totalPrefixCounter", output_count);
      else
        vty_out (vty, "%sTotal number of prefixes %ld%s",
                 VTY_NEWLINE, output_count, VTY_NEWLINE);
    }
  if (use_json)
    {
      vty_out (vty, "%s%s", json_object_to_json_string(json), VTY_NEWLINE);
      json_object_free(json);
    }

}

static int
peer_adj_routes (struct vty *vty, struct peer *peer, afi_t afi, safi_t safi,
                 int in, const char *rmap_name, u_char use_json)
{
  json_object *json = NULL;

  if (use_json)
    json = json_object_new_object();

  if (!peer || !peer->afc[afi][safi])
    {
      if (use_json)
        {
          json_object_string_add(json, "warning", "No such neighbor or address family");
          vty_out (vty, "%s%s", json_object_to_json_string(json), VTY_NEWLINE);
          json_object_free(json);
        }
      else
        vty_out (vty, "%% No such neighbor or address family%s", VTY_NEWLINE);

      return CMD_WARNING;
    }

  if (in && !CHECK_FLAG(peer->af_flags[afi][safi], PEER_FLAG_SOFT_RECONFIG))
    {
      if (use_json)
        {
          json_object_string_add(json, "warning", "Inbound soft reconfiguration not enabled");
          vty_out (vty, "%s%s", json_object_to_json_string(json), VTY_NEWLINE);
          json_object_free(json);
        }
      else
        vty_out (vty, "%% Inbound soft reconfiguration not enabled%s", VTY_NEWLINE);

      return CMD_WARNING;
    }

  show_adj_route (vty, peer, afi, safi, in, rmap_name, use_json, json);

  return CMD_SUCCESS;
}

DEFUN (show_ip_bgp_instance_neighbor_advertised_route,
       show_ip_bgp_instance_neighbor_advertised_route_cmd,
       "show [ip] bgp [<view|vrf> WORD] [<ipv4|ipv6> [<unicast|multicast|vpn|encap>]] "
       "neighbors <A.B.C.D|X:X::X:X|WORD> [<received-routes|advertised-routes> [route-map WORD]] [json]",
       SHOW_STR
       IP_STR
       BGP_STR
       BGP_INSTANCE_HELP_STR
       "Address Family\n"
       "Address Family\n"
       "Address Family modifier\n"
       "Address Family modifier\n"
       "Address Family modifier\n"
       "Address Family modifier\n"
       "Detailed information on TCP and BGP neighbor connections\n"
       "Neighbor to display information about\n"
       "Neighbor to display information about\n"
       "Neighbor on BGP configured interface\n"
       "Display the received routes from neighbor\n"
       "Display the routes advertised to a BGP neighbor\n"
       "Route-map to modify the attributes\n"
       "Name of the route map\n"
       JSON_STR)
{
  vrf_id_t vrf = VRF_DEFAULT;
  afi_t afi = AFI_IP6;
  safi_t safi = SAFI_UNICAST;
  char *rmap_name = NULL;
  char *peerstr = NULL;
  int rcvd = 0;
  struct bgp *bgp = NULL;
  struct peer *peer;

  int idx = 0;

  bgp_vty_find_and_parse_afi_safi_vrf (vty, argv, argc, &idx, &afi, &safi, &vrf);
  if (!idx)
    return CMD_WARNING;

  int uj = use_json (argc, argv);
  if (uj) argc--;

  bgp = bgp_lookup_by_vrf_id (vrf);
  if (bgp == NULL)
    {
      if (uj)
	{
	  json_object *json_no = NULL;
	  json_no = json_object_new_object();
	  json_object_string_add(json_no, "warning", "Can't find BGP view");
	  vty_out (vty, "%s%s", json_object_to_json_string(json_no), VTY_NEWLINE);
	  json_object_free(json_no);
            }
      else
	vty_out (vty, "Can't find BGP instance %s%s", argv[5]->arg, VTY_NEWLINE);
      return CMD_WARNING;
    }

  /* neighbors <A.B.C.D|X:X::X:X|WORD> */
  argv_find (argv, argc, "neighbors", &idx);
  peerstr = argv[++idx]->arg;

  peer = peer_lookup_in_view (vty, bgp, peerstr, uj);
  if (! peer) 
    return CMD_WARNING;

  if (argv_find (argv, argc, "received-routes", &idx))
    rcvd = 1;
  if (argv_find (argv, argc, "advertised-routes", &idx))
    rcvd = 0;
  if (argv_find (argv, argc, "route-map", &idx))
    rmap_name = argv[++idx]->arg;

  return peer_adj_routes (vty, peer, afi, safi, rcvd, rmap_name, uj);
}

DEFUN (show_ip_bgp_neighbor_received_prefix_filter,
       show_ip_bgp_neighbor_received_prefix_filter_cmd,
       "show [ip] bgp [<ipv4|ipv6> [unicast]] neighbors <A.B.C.D|X:X::X:X|WORD> received prefix-filter [json]",
       SHOW_STR
       IP_STR
       BGP_STR
       "Address Family\n"
       "Address Family\n"
       "Address Family modifier\n"
       "Detailed information on TCP and BGP neighbor connections\n"
       "Neighbor to display information about\n"
       "Neighbor to display information about\n"
       "Neighbor on BGP configured interface\n"
       "Display information received from a BGP neighbor\n"
       "Display the prefixlist filter\n"
       JSON_STR)
{
  afi_t afi = AFI_IP6;
  safi_t safi = SAFI_UNICAST;
  char *peerstr = NULL;

  char name[BUFSIZ];
  union sockunion su;
  struct peer *peer;
  int count, ret;

  int idx = 0;

  /* show [ip] bgp */
  if (argv_find (argv, argc, "ip", &idx))
    afi = AFI_IP;
  /* [<ipv4|ipv6> [unicast]] */
  if (argv_find (argv, argc, "ipv4", &idx))
    afi = AFI_IP;
  if (argv_find (argv, argc, "ipv6", &idx))
    afi = AFI_IP6;
  /* neighbors <A.B.C.D|X:X::X:X|WORD> */
  argv_find (argv, argc, "neighbors", &idx);
  peerstr = argv[++idx]->arg;

  u_char uj = use_json(argc, argv);

  ret = str2sockunion (peerstr, &su);
  if (ret < 0)
    {
      peer = peer_lookup_by_conf_if (NULL, peerstr);
      if (! peer)
        {
          if (uj)
            vty_out (vty, "{}%s", VTY_NEWLINE);
          else
            vty_out (vty, "%% Malformed address or name: %s%s", peerstr, VTY_NEWLINE);
          return CMD_WARNING;
        }
    }
  else
    {
      peer = peer_lookup (NULL, &su);
      if (! peer)
        {
          if (uj)
            vty_out (vty, "{}%s", VTY_NEWLINE);
          else
            vty_out (vty, "No peer%s", VTY_NEWLINE);
          return CMD_WARNING;
        }
    }

  sprintf (name, "%s.%d.%d", peer->host, afi, safi);
  count =  prefix_bgp_show_prefix_list (NULL, afi, name, uj);
  if (count)
    {
      if (!uj)
        vty_out (vty, "Address Family: %s%s", afi_safi_print(afi, safi), VTY_NEWLINE);
      prefix_bgp_show_prefix_list (vty, afi, name, uj);
    }
  else
    {
      if (uj)
        vty_out (vty, "{}%s", VTY_NEWLINE);
      else
        vty_out (vty, "No functional output%s", VTY_NEWLINE);
    }

  return CMD_SUCCESS;
}

static int
bgp_show_neighbor_route (struct vty *vty, struct peer *peer, afi_t afi,
			 safi_t safi, enum bgp_show_type type, u_char use_json)
{
  if (! peer || ! peer->afc[afi][safi])
    {
      if (use_json)
        {
          json_object *json_no = NULL;
          json_no = json_object_new_object();
          json_object_string_add(json_no, "warning", "No such neighbor or address family");
          vty_out (vty, "%s%s", json_object_to_json_string(json_no), VTY_NEWLINE);
          json_object_free(json_no);
        }
      else
        vty_out (vty, "%% No such neighbor or address family%s", VTY_NEWLINE);
      return CMD_WARNING;
    }

  return bgp_show (vty, peer->bgp, afi, safi, type, &peer->su, use_json);
}

DEFUN (show_ip_bgp_neighbor_routes,
       show_ip_bgp_neighbor_routes_cmd,
       "show [ip] bgp [<view|vrf> WORD] [<ipv4|ipv6> [<unicast|multicast|vpn|encap>]] "
       "neighbors <A.B.C.D|X:X::X:X|WORD> <flap-statistics|dampened-routes|routes> [json]",
       SHOW_STR
       IP_STR
       BGP_STR
       BGP_INSTANCE_HELP_STR
       "Address Family\n"
       "Address Family\n"
       "Address Family modifier\n"
       "Address Family modifier\n"
       "Address Family modifier\n"
       "Address Family modifier\n"
       "Detailed information on TCP and BGP neighbor connections\n"
       "Neighbor to display information about\n"
       "Neighbor to display information about\n"
       "Neighbor on BGP configured interface\n"
       "Display flap statistics of the routes learned from neighbor\n"
       "Display the dampened routes received from neighbor\n"
       "Display routes learned from neighbor\n"
       JSON_STR)
{
  vrf_id_t vrf = VRF_DEFAULT;
  char *peerstr = NULL;
  struct bgp *bgp = NULL;
  afi_t afi = AFI_IP6;
  safi_t safi = SAFI_UNICAST;
  struct peer *peer;
  enum bgp_show_type sh_type = bgp_show_type_neighbor;

  int idx = 0;

  bgp_vty_find_and_parse_afi_safi_vrf (vty, argv, argc, &idx, &afi, &safi, &vrf);
  if (!idx)
    return CMD_WARNING;

  int uj = use_json (argc, argv);
  if (uj) argc--;

  if (vrf != VRF_ALL)
    {
      bgp = bgp_lookup_by_vrf_id (vrf);
      if (bgp == NULL)
        {
          if (uj)
            {
              json_object *json_no = NULL;
              json_no = json_object_new_object();
              json_object_string_add(json_no, "warning", "Can't find BGP view");
              vty_out (vty, "%s%s", json_object_to_json_string(json_no), VTY_NEWLINE);
              json_object_free(json_no);
            }
          else
            vty_out (vty, "Can't find BGP instance %s%s", argv[5]->arg, VTY_NEWLINE);
          return CMD_WARNING;
        }
    }
  else
    bgp = NULL;

  /* neighbors <A.B.C.D|X:X::X:X|WORD> */
  argv_find (argv, argc, "neighbors", &idx);
  peerstr = argv[++idx]->arg;

  peer = peer_lookup_in_view (vty, bgp, peerstr, uj);
  if (! peer)
    {
      vty_out (vty, "No such neighbor%s", VTY_NEWLINE);
      return CMD_WARNING;
    }

  if (argv_find (argv, argc, "flap-statistics", &idx))
    sh_type = bgp_show_type_flap_neighbor;
  else if (argv_find (argv, argc, "dampened-routes", &idx))
    sh_type = bgp_show_type_damp_neighbor;
  else if (argv_find (argv, argc, "routes", &idx))
    sh_type = bgp_show_type_neighbor;

  return bgp_show_neighbor_route (vty, peer, afi, safi, sh_type, uj);
}

struct bgp_table *bgp_distance_table[AFI_MAX][SAFI_MAX];

struct bgp_distance
{
  /* Distance value for the IP source prefix. */
  u_char distance;

  /* Name of the access-list to be matched. */
  char *access_list;
};

static struct bgp_distance *
bgp_distance_new (void)
{
  return XCALLOC (MTYPE_BGP_DISTANCE, sizeof (struct bgp_distance));
}

static void
bgp_distance_free (struct bgp_distance *bdistance)
{
  XFREE (MTYPE_BGP_DISTANCE, bdistance);
}

static int
bgp_distance_set (struct vty *vty, const char *distance_str, 
                  const char *ip_str, const char *access_list_str)
{
  int ret;
  afi_t afi;
  safi_t safi;
  struct prefix p;
  u_char distance;
  struct bgp_node *rn;
  struct bgp_distance *bdistance;

  afi = bgp_node_afi (vty);
  safi = bgp_node_safi (vty);

  ret = str2prefix (ip_str, &p);
  if (ret == 0)
    {
      vty_out (vty, "Malformed prefix%s", VTY_NEWLINE);
      return CMD_WARNING;
    }

  distance = atoi (distance_str);

  /* Get BGP distance node. */
  rn = bgp_node_get (bgp_distance_table[afi][safi], (struct prefix *) &p);
  if (rn->info)
    {
      bdistance = rn->info;
      bgp_unlock_node (rn);
    }
  else
    {
      bdistance = bgp_distance_new ();
      rn->info = bdistance;
    }

  /* Set distance value. */
  bdistance->distance = distance;

  /* Reset access-list configuration. */
  if (bdistance->access_list)
    {
      XFREE(MTYPE_AS_LIST, bdistance->access_list);
      bdistance->access_list = NULL;
    }
  if (access_list_str)
    bdistance->access_list = XSTRDUP(MTYPE_AS_LIST, access_list_str);

  return CMD_SUCCESS;
}

static int
bgp_distance_unset (struct vty *vty, const char *distance_str, 
                    const char *ip_str, const char *access_list_str)
{
  int ret;
  afi_t afi;
  safi_t safi;
  struct prefix p;
  int distance;
  struct bgp_node *rn;
  struct bgp_distance *bdistance;

  afi = bgp_node_afi (vty);
  safi = bgp_node_safi (vty);

  ret = str2prefix (ip_str, &p);
  if (ret == 0)
    {
      vty_out (vty, "Malformed prefix%s", VTY_NEWLINE);
      return CMD_WARNING;
    }

  rn = bgp_node_lookup (bgp_distance_table[afi][safi], (struct prefix *)&p);
  if (! rn)
    {
      vty_out (vty, "Can't find specified prefix%s", VTY_NEWLINE);
      return CMD_WARNING;
    }

  bdistance = rn->info;
  distance = atoi(distance_str);

  if (bdistance->distance != distance)
    {
       vty_out (vty, "Distance does not match configured%s", VTY_NEWLINE);
       return CMD_WARNING;
    }

  if (bdistance->access_list)
    XFREE(MTYPE_AS_LIST, bdistance->access_list);
  bgp_distance_free (bdistance);

  rn->info = NULL;
  bgp_unlock_node (rn);
  bgp_unlock_node (rn);

  return CMD_SUCCESS;
}

/* Apply BGP information to distance method. */
u_char
bgp_distance_apply (struct prefix *p, struct bgp_info *rinfo, afi_t afi,
		    safi_t safi, struct bgp *bgp)
{
  struct bgp_node *rn;
  struct prefix q;
  struct peer *peer;
  struct bgp_distance *bdistance;
  struct access_list *alist;
  struct bgp_static *bgp_static;

  if (! bgp)
    return 0;

  peer = rinfo->peer;

  /* Check source address. */
  sockunion2hostprefix (&peer->su, &q);
  rn = bgp_node_match (bgp_distance_table[afi][safi], &q);
  if (rn)
    {
      bdistance = rn->info;
      bgp_unlock_node (rn);

      if (bdistance->access_list)
	{
	  alist = access_list_lookup (afi, bdistance->access_list);
	  if (alist && access_list_apply (alist, p) == FILTER_PERMIT)
	    return bdistance->distance;
	}
      else
	return bdistance->distance;
    }

  /* Backdoor check. */
  rn = bgp_node_lookup (bgp->route[afi][safi], p);
  if (rn)
    {
      bgp_static = rn->info;
      bgp_unlock_node (rn);

      if (bgp_static->backdoor)
	{
	  if (bgp->distance_local[afi][safi])
	    return bgp->distance_local[afi][safi];
	  else
	    return ZEBRA_IBGP_DISTANCE_DEFAULT;
	}
    }

  if (peer->sort == BGP_PEER_EBGP)
    {
      if (bgp->distance_ebgp[afi][safi])
	return bgp->distance_ebgp[afi][safi];
      return ZEBRA_EBGP_DISTANCE_DEFAULT;
    }
  else
    {
      if (bgp->distance_ibgp[afi][safi])
	return bgp->distance_ibgp[afi][safi];
      return ZEBRA_IBGP_DISTANCE_DEFAULT;
    }
}

DEFUN (bgp_distance,
       bgp_distance_cmd,
       "distance bgp (1-255) (1-255) (1-255)",
       "Define an administrative distance\n"
       "BGP distance\n"
       "Distance for routes external to the AS\n"
       "Distance for routes internal to the AS\n"
       "Distance for local routes\n")
{
  VTY_DECLVAR_CONTEXT(bgp, bgp);
  int idx_number = 2;
  int idx_number_2 = 3;
  int idx_number_3 = 4;
  afi_t afi;
  safi_t safi;

  afi = bgp_node_afi (vty);
  safi = bgp_node_safi (vty);

  bgp->distance_ebgp[afi][safi] = atoi (argv[idx_number]->arg);
  bgp->distance_ibgp[afi][safi] = atoi (argv[idx_number_2]->arg);
  bgp->distance_local[afi][safi] = atoi (argv[idx_number_3]->arg);
  return CMD_SUCCESS;
}

DEFUN (no_bgp_distance,
       no_bgp_distance_cmd,
       "no distance bgp [(1-255) (1-255) (1-255)]",
       NO_STR
       "Define an administrative distance\n"
       "BGP distance\n"
       "Distance for routes external to the AS\n"
       "Distance for routes internal to the AS\n"
       "Distance for local routes\n")
{
  VTY_DECLVAR_CONTEXT(bgp, bgp);
  afi_t afi;
  safi_t safi;

  afi = bgp_node_afi (vty);
  safi = bgp_node_safi (vty);

  bgp->distance_ebgp[afi][safi] = 0;
  bgp->distance_ibgp[afi][safi] = 0;
  bgp->distance_local[afi][safi] = 0;
  return CMD_SUCCESS;
}


DEFUN (bgp_distance_source,
       bgp_distance_source_cmd,
       "distance (1-255) A.B.C.D/M",
       "Define an administrative distance\n"
       "Administrative distance\n"
       "IP source prefix\n")
{
  int idx_number = 1;
  int idx_ipv4_prefixlen = 2;
  bgp_distance_set (vty, argv[idx_number]->arg, argv[idx_ipv4_prefixlen]->arg, NULL);
  return CMD_SUCCESS;
}

DEFUN (no_bgp_distance_source,
       no_bgp_distance_source_cmd,
       "no distance (1-255) A.B.C.D/M",
       NO_STR
       "Define an administrative distance\n"
       "Administrative distance\n"
       "IP source prefix\n")
{
  int idx_number = 2;
  int idx_ipv4_prefixlen = 3;
  bgp_distance_unset (vty, argv[idx_number]->arg, argv[idx_ipv4_prefixlen]->arg, NULL);
  return CMD_SUCCESS;
}

DEFUN (bgp_distance_source_access_list,
       bgp_distance_source_access_list_cmd,
       "distance (1-255) A.B.C.D/M WORD",
       "Define an administrative distance\n"
       "Administrative distance\n"
       "IP source prefix\n"
       "Access list name\n")
{
  int idx_number = 1;
  int idx_ipv4_prefixlen = 2;
  int idx_word = 3;
  bgp_distance_set (vty, argv[idx_number]->arg, argv[idx_ipv4_prefixlen]->arg, argv[idx_word]->arg);
  return CMD_SUCCESS;
}

DEFUN (no_bgp_distance_source_access_list,
       no_bgp_distance_source_access_list_cmd,
       "no distance (1-255) A.B.C.D/M WORD",
       NO_STR
       "Define an administrative distance\n"
       "Administrative distance\n"
       "IP source prefix\n"
       "Access list name\n")
{
  int idx_number = 2;
  int idx_ipv4_prefixlen = 3;
  int idx_word = 4;
  bgp_distance_unset (vty, argv[idx_number]->arg, argv[idx_ipv4_prefixlen]->arg, argv[idx_word]->arg);
  return CMD_SUCCESS;
}

DEFUN (ipv6_bgp_distance_source,
       ipv6_bgp_distance_source_cmd,
       "distance (1-255) X:X::X:X/M",
       "Define an administrative distance\n"
       "Administrative distance\n"
       "IP source prefix\n")
{
  bgp_distance_set (vty, argv[1]->arg, argv[2]->arg, NULL);
  return CMD_SUCCESS;
}

DEFUN (no_ipv6_bgp_distance_source,
       no_ipv6_bgp_distance_source_cmd,
       "no distance (1-255) X:X::X:X/M",
       NO_STR
       "Define an administrative distance\n"
       "Administrative distance\n"
       "IP source prefix\n")
{
  bgp_distance_unset (vty, argv[2]->arg, argv[3]->arg, NULL);
  return CMD_SUCCESS;
}

DEFUN (ipv6_bgp_distance_source_access_list,
       ipv6_bgp_distance_source_access_list_cmd,
       "distance (1-255) X:X::X:X/M WORD",
       "Define an administrative distance\n"
       "Administrative distance\n"
       "IP source prefix\n"
       "Access list name\n")
{
  bgp_distance_set (vty, argv[1]->arg, argv[2]->arg, argv[3]->arg);
  return CMD_SUCCESS;
}

DEFUN (no_ipv6_bgp_distance_source_access_list,
       no_ipv6_bgp_distance_source_access_list_cmd,
       "no distance (1-255) X:X::X:X/M WORD",
       NO_STR
       "Define an administrative distance\n"
       "Administrative distance\n"
       "IP source prefix\n"
       "Access list name\n")
{
  bgp_distance_unset (vty, argv[2]->arg, argv[3]->arg, argv[4]->arg);
  return CMD_SUCCESS;
}

DEFUN (bgp_damp_set,
       bgp_damp_set_cmd,
       "bgp dampening [(1-45) [(1-20000) (1-20000) (1-255)]]",
       "BGP Specific commands\n"
       "Enable route-flap dampening\n"
       "Half-life time for the penalty\n"
       "Value to start reusing a route\n"
       "Value to start suppressing a route\n"
       "Maximum duration to suppress a stable route\n")
{
  VTY_DECLVAR_CONTEXT(bgp, bgp);
  int idx_half_life = 2;
  int idx_reuse = 3;
  int idx_suppress = 4;
  int idx_max_suppress = 5;
  int half = DEFAULT_HALF_LIFE * 60;
  int reuse = DEFAULT_REUSE;
  int suppress = DEFAULT_SUPPRESS;
  int max = 4 * half;

  if (argc == 6)
    {
      half = atoi (argv[idx_half_life]->arg) * 60;
      reuse = atoi (argv[idx_reuse]->arg);
      suppress = atoi (argv[idx_suppress]->arg);
      max = atoi (argv[idx_max_suppress]->arg) * 60;
    }
  else if (argc == 3)
    {
      half = atoi (argv[idx_half_life]->arg) * 60;
      max = 4 * half;
    }

  if (suppress < reuse)
    {
      vty_out (vty, "Suppress value cannot be less than reuse value %s",
                    VTY_NEWLINE);
      return 0;
    }

  return bgp_damp_enable (bgp, bgp_node_afi (vty), bgp_node_safi (vty),
			  half, reuse, suppress, max);
}

DEFUN (bgp_damp_unset,
       bgp_damp_unset_cmd,
       "no bgp dampening [(1-45) [(1-20000) (1-20000) (1-255)]]",
       NO_STR
       "BGP Specific commands\n"
       "Enable route-flap dampening\n"
       "Half-life time for the penalty\n"
       "Value to start reusing a route\n"
       "Value to start suppressing a route\n"
       "Maximum duration to suppress a stable route\n")
{
  VTY_DECLVAR_CONTEXT(bgp, bgp);
  return bgp_damp_disable (bgp, bgp_node_afi (vty), bgp_node_safi (vty));
}

/* Display specified route of BGP table. */
static int
bgp_clear_damp_route (struct vty *vty, const char *view_name, 
                      const char *ip_str, afi_t afi, safi_t safi, 
                      struct prefix_rd *prd, int prefix_check)
{
  int ret;
  struct prefix match;
  struct bgp_node *rn;
  struct bgp_node *rm;
  struct bgp_info *ri;
  struct bgp_info *ri_temp;
  struct bgp *bgp;
  struct bgp_table *table;

  /* BGP structure lookup. */
  if (view_name)
    {
      bgp = bgp_lookup_by_name (view_name);
      if (bgp == NULL)
	{
	  vty_out (vty, "%% Can't find BGP instance %s%s", view_name, VTY_NEWLINE);
	  return CMD_WARNING;
	}
    }
  else
    {
      bgp = bgp_get_default ();
      if (bgp == NULL)
	{
	  vty_out (vty, "%% No BGP process is configured%s", VTY_NEWLINE);
	  return CMD_WARNING;
	}
    }

  /* Check IP address argument. */
  ret = str2prefix (ip_str, &match);
  if (! ret)
    {
      vty_out (vty, "%% address is malformed%s", VTY_NEWLINE);
      return CMD_WARNING;
    }

  match.family = afi2family (afi);

  if ((safi == SAFI_MPLS_VPN) || (safi == SAFI_ENCAP))
    {
      for (rn = bgp_table_top (bgp->rib[AFI_IP][safi]); rn; rn = bgp_route_next (rn))
        {
          if (prd && memcmp (rn->p.u.val, prd->val, 8) != 0)
            continue;

	  if ((table = rn->info) != NULL)
	    if ((rm = bgp_node_match (table, &match)) != NULL)
              {
                if (! prefix_check || rm->p.prefixlen == match.prefixlen)
                  {
                    ri = rm->info;
                    while (ri)
                      {
                        if (ri->extra && ri->extra->damp_info)
                          {
                            ri_temp = ri->next;
                            bgp_damp_info_free (ri->extra->damp_info, 1);
                            ri = ri_temp;
                          }
                        else
                          ri = ri->next;
                      }
                  }

                bgp_unlock_node (rm);
              }
        }
    }
  else
    {
      if ((rn = bgp_node_match (bgp->rib[afi][safi], &match)) != NULL)
        {
          if (! prefix_check || rn->p.prefixlen == match.prefixlen)
            {
              ri = rn->info;
              while (ri)
                {
                  if (ri->extra && ri->extra->damp_info)
                    {
                      ri_temp = ri->next;
                      bgp_damp_info_free (ri->extra->damp_info, 1);
                      ri = ri_temp;
                    }
                  else
                    ri = ri->next;
                }
            }

          bgp_unlock_node (rn);
        }
    }

  return CMD_SUCCESS;
}

DEFUN (clear_ip_bgp_dampening,
       clear_ip_bgp_dampening_cmd,
       "clear ip bgp dampening",
       CLEAR_STR
       IP_STR
       BGP_STR
       "Clear route flap dampening information\n")
{
  bgp_damp_info_clean ();
  return CMD_SUCCESS;
}

DEFUN (clear_ip_bgp_dampening_prefix,
       clear_ip_bgp_dampening_prefix_cmd,
       "clear ip bgp dampening A.B.C.D/M",
       CLEAR_STR
       IP_STR
       BGP_STR
       "Clear route flap dampening information\n"
       "IPv4 prefix\n")
{
  int idx_ipv4_prefixlen = 4;
  return bgp_clear_damp_route (vty, NULL, argv[idx_ipv4_prefixlen]->arg, AFI_IP,
			       SAFI_UNICAST, NULL, 1);
}

DEFUN (clear_ip_bgp_dampening_address,
       clear_ip_bgp_dampening_address_cmd,
       "clear ip bgp dampening A.B.C.D",
       CLEAR_STR
       IP_STR
       BGP_STR
       "Clear route flap dampening information\n"
       "Network to clear damping information\n")
{
  int idx_ipv4 = 4;
  return bgp_clear_damp_route (vty, NULL, argv[idx_ipv4]->arg, AFI_IP,
			       SAFI_UNICAST, NULL, 0);
}

DEFUN (clear_ip_bgp_dampening_address_mask,
       clear_ip_bgp_dampening_address_mask_cmd,
       "clear ip bgp dampening A.B.C.D A.B.C.D",
       CLEAR_STR
       IP_STR
       BGP_STR
       "Clear route flap dampening information\n"
       "Network to clear damping information\n"
       "Network mask\n")
{
  int idx_ipv4 = 4;
  int idx_ipv4_2 = 5;
  int ret;
  char prefix_str[BUFSIZ];

  ret = netmask_str2prefix_str (argv[idx_ipv4]->arg, argv[idx_ipv4_2]->arg, prefix_str);
  if (! ret)
    {
      vty_out (vty, "%% Inconsistent address and mask%s", VTY_NEWLINE);
      return CMD_WARNING;
    }

  return bgp_clear_damp_route (vty, NULL, prefix_str, AFI_IP,
			       SAFI_UNICAST, NULL, 0);
}

/* also used for encap safi */
static int
bgp_config_write_network_vpn (struct vty *vty, struct bgp *bgp,
				afi_t afi, safi_t safi, int *write)
{
  struct bgp_node *prn;
  struct bgp_node *rn;
  struct bgp_table *table;
  struct prefix *p;
  struct prefix_rd *prd;
  struct bgp_static *bgp_static;
  u_int32_t label;
  char buf[SU_ADDRSTRLEN];
  char rdbuf[RD_ADDRSTRLEN];
  
  /* Network configuration. */
  for (prn = bgp_table_top (bgp->route[afi][safi]); prn; prn = bgp_route_next (prn))
    if ((table = prn->info) != NULL)
      for (rn = bgp_table_top (table); rn; rn = bgp_route_next (rn)) 
	if ((bgp_static = rn->info) != NULL)
	  {
	    p = &rn->p;
	    prd = (struct prefix_rd *) &prn->p;

	    /* "address-family" display.  */
	    bgp_config_write_family_header (vty, afi, safi, write);

	    /* "network" configuration display.  */
	    prefix_rd2str (prd, rdbuf, RD_ADDRSTRLEN);
	    label = decode_label (bgp_static->tag);

	    vty_out (vty, "  network %s/%d rd %s tag %d",
		     inet_ntop (p->family, &p->u.prefix, buf, SU_ADDRSTRLEN), 
		     p->prefixlen,
		     rdbuf, label);
	    vty_out (vty, "%s", VTY_NEWLINE);
	  }
  return 0;
}

/* Configuration of static route announcement and aggregate
   information. */
int
bgp_config_write_network (struct vty *vty, struct bgp *bgp,
			  afi_t afi, safi_t safi, int *write)
{
  struct bgp_node *rn;
  struct prefix *p;
  struct bgp_static *bgp_static;
  struct bgp_aggregate *bgp_aggregate;
  char buf[SU_ADDRSTRLEN];
  
  if ((safi == SAFI_MPLS_VPN) || (safi == SAFI_ENCAP))
    return bgp_config_write_network_vpn (vty, bgp, afi, safi, write);

  /* Network configuration. */
  for (rn = bgp_table_top (bgp->route[afi][safi]); rn; rn = bgp_route_next (rn)) 
    if ((bgp_static = rn->info) != NULL)
      {
	p = &rn->p;

	/* "address-family" display.  */
	bgp_config_write_family_header (vty, afi, safi, write);

	/* "network" configuration display.  */
	if (bgp_option_check (BGP_OPT_CONFIG_CISCO) && afi == AFI_IP)
	  {
	    u_int32_t destination; 
	    struct in_addr netmask;

	    destination = ntohl (p->u.prefix4.s_addr);
	    masklen2ip (p->prefixlen, &netmask);
	    vty_out (vty, "  network %s",
		     inet_ntop (p->family, &p->u.prefix, buf, SU_ADDRSTRLEN));

	    if ((IN_CLASSC (destination) && p->prefixlen == 24)
		|| (IN_CLASSB (destination) && p->prefixlen == 16)
		|| (IN_CLASSA (destination) && p->prefixlen == 8)
		|| p->u.prefix4.s_addr == 0)
	      {
		/* Natural mask is not display. */
	      }
	    else
	      vty_out (vty, " mask %s", inet_ntoa (netmask));
	  }
	else
	  {
	    vty_out (vty, "  network %s/%d",
		     inet_ntop (p->family, &p->u.prefix, buf, SU_ADDRSTRLEN), 
		     p->prefixlen);
	  }

	if (bgp_static->rmap.name)
	  vty_out (vty, " route-map %s", bgp_static->rmap.name);
	else 
	  {
	    if (bgp_static->backdoor)
	      vty_out (vty, " backdoor");
          }

	vty_out (vty, "%s", VTY_NEWLINE);
      }

  /* Aggregate-address configuration. */
  for (rn = bgp_table_top (bgp->aggregate[afi][safi]); rn; rn = bgp_route_next (rn))
    if ((bgp_aggregate = rn->info) != NULL)
      {
	p = &rn->p;

	/* "address-family" display.  */
	bgp_config_write_family_header (vty, afi, safi, write);

	if (bgp_option_check (BGP_OPT_CONFIG_CISCO) && afi == AFI_IP)
	  {
	    struct in_addr netmask;

	    masklen2ip (p->prefixlen, &netmask);
	    vty_out (vty, "  aggregate-address %s %s",
		     inet_ntop (p->family, &p->u.prefix, buf, SU_ADDRSTRLEN),
		     inet_ntoa (netmask));
	  }
	else
	  {
	    vty_out (vty, "  aggregate-address %s/%d",
		     inet_ntop (p->family, &p->u.prefix, buf, SU_ADDRSTRLEN),
		     p->prefixlen);
	  }

	if (bgp_aggregate->as_set)
	  vty_out (vty, " as-set");
	
	if (bgp_aggregate->summary_only)
	  vty_out (vty, " summary-only");

	vty_out (vty, "%s", VTY_NEWLINE);
      }

  return 0;
}

int
bgp_config_write_distance (struct vty *vty, struct bgp *bgp, afi_t afi,
			   safi_t safi, int *write)
{
  struct bgp_node *rn;
  struct bgp_distance *bdistance;

  /* Distance configuration. */
  if (bgp->distance_ebgp[afi][safi]
      && bgp->distance_ibgp[afi][safi]
      && bgp->distance_local[afi][safi]
      && (bgp->distance_ebgp[afi][safi] != ZEBRA_EBGP_DISTANCE_DEFAULT
	  || bgp->distance_ibgp[afi][safi] != ZEBRA_IBGP_DISTANCE_DEFAULT
	  || bgp->distance_local[afi][safi] != ZEBRA_IBGP_DISTANCE_DEFAULT))
    {
      bgp_config_write_family_header (vty, afi, safi, write);
      vty_out (vty, "  distance bgp %d %d %d%s",
	       bgp->distance_ebgp[afi][safi], bgp->distance_ibgp[afi][safi],
	       bgp->distance_local[afi][safi], VTY_NEWLINE);
    }

  for (rn = bgp_table_top (bgp_distance_table[afi][safi]); rn;
       rn = bgp_route_next (rn))
    if ((bdistance = rn->info) != NULL)
      {
	char buf[PREFIX_STRLEN];

	bgp_config_write_family_header (vty, afi, safi, write);
	vty_out (vty, "  distance %d %s %s%s", bdistance->distance,
		 prefix2str (&rn->p, buf, sizeof (buf)),
		 bdistance->access_list ? bdistance->access_list : "",
		 VTY_NEWLINE);
      }

  return *write;
}

/* Allocate routing table structure and install commands. */
void
bgp_route_init (void)
{
  afi_t afi;
  safi_t safi;

  /* Init BGP distance table. */
  for (afi = AFI_IP; afi < AFI_MAX; afi++)
    for (safi = SAFI_UNICAST; safi < SAFI_MAX; safi++)
      bgp_distance_table[afi][safi] = bgp_table_init (afi, safi);

  /* IPv4 BGP commands. */
  install_element (BGP_NODE, &bgp_table_map_cmd);
  install_element (BGP_NODE, &bgp_network_cmd);
  install_element (BGP_NODE, &bgp_network_mask_cmd);
  install_element (BGP_NODE, &bgp_network_mask_natural_cmd);
  install_element (BGP_NODE, &bgp_network_route_map_cmd);
  install_element (BGP_NODE, &bgp_network_mask_route_map_cmd);
  install_element (BGP_NODE, &bgp_network_mask_natural_route_map_cmd);
  install_element (BGP_NODE, &bgp_network_backdoor_cmd);
  install_element (BGP_NODE, &bgp_network_mask_backdoor_cmd);
  install_element (BGP_NODE, &bgp_network_mask_natural_backdoor_cmd);
  install_element (BGP_NODE, &no_bgp_table_map_cmd);
  install_element (BGP_NODE, &no_bgp_network_cmd);
  install_element (BGP_NODE, &no_bgp_network_mask_cmd);
  install_element (BGP_NODE, &no_bgp_network_mask_natural_cmd);

  install_element (BGP_NODE, &aggregate_address_cmd);
  install_element (BGP_NODE, &aggregate_address_mask_cmd);
  install_element (BGP_NODE, &no_aggregate_address_cmd);
  install_element (BGP_NODE, &no_aggregate_address_mask_cmd);

  /* IPv4 unicast configuration.  */
  install_element (BGP_IPV4_NODE, &bgp_table_map_cmd);
  install_element (BGP_IPV4_NODE, &bgp_network_cmd);
  install_element (BGP_IPV4_NODE, &bgp_network_mask_cmd);
  install_element (BGP_IPV4_NODE, &bgp_network_mask_natural_cmd);
  install_element (BGP_IPV4_NODE, &bgp_network_route_map_cmd);
  install_element (BGP_IPV4_NODE, &bgp_network_mask_route_map_cmd);
  install_element (BGP_IPV4_NODE, &bgp_network_mask_natural_route_map_cmd);
  install_element (BGP_IPV4_NODE, &no_bgp_table_map_cmd);
  install_element (BGP_IPV4_NODE, &no_bgp_network_cmd);
  install_element (BGP_IPV4_NODE, &no_bgp_network_mask_cmd);
  install_element (BGP_IPV4_NODE, &no_bgp_network_mask_natural_cmd);
  
  install_element (BGP_IPV4_NODE, &aggregate_address_cmd);
  install_element (BGP_IPV4_NODE, &aggregate_address_mask_cmd);
  install_element (BGP_IPV4_NODE, &no_aggregate_address_cmd);
  install_element (BGP_IPV4_NODE, &no_aggregate_address_mask_cmd);

  /* IPv4 multicast configuration.  */
  install_element (BGP_IPV4M_NODE, &bgp_table_map_cmd);
  install_element (BGP_IPV4M_NODE, &bgp_network_cmd);
  install_element (BGP_IPV4M_NODE, &bgp_network_mask_cmd);
  install_element (BGP_IPV4M_NODE, &bgp_network_mask_natural_cmd);
  install_element (BGP_IPV4M_NODE, &bgp_network_route_map_cmd);
  install_element (BGP_IPV4M_NODE, &bgp_network_mask_route_map_cmd);
  install_element (BGP_IPV4M_NODE, &bgp_network_mask_natural_route_map_cmd);
  install_element (BGP_IPV4M_NODE, &no_bgp_table_map_cmd);
  install_element (BGP_IPV4M_NODE, &no_bgp_network_cmd);
  install_element (BGP_IPV4M_NODE, &no_bgp_network_mask_cmd);
  install_element (BGP_IPV4M_NODE, &no_bgp_network_mask_natural_cmd);
  install_element (BGP_IPV4M_NODE, &aggregate_address_cmd);
  install_element (BGP_IPV4M_NODE, &aggregate_address_mask_cmd);
  install_element (BGP_IPV4M_NODE, &no_aggregate_address_cmd);
  install_element (BGP_IPV4M_NODE, &no_aggregate_address_mask_cmd);

  install_element (VIEW_NODE, &show_ip_bgp_instance_all_cmd);
  install_element (VIEW_NODE, &show_ip_bgp_cmd);
  install_element (VIEW_NODE, &show_ip_bgp_route_cmd);
  install_element (VIEW_NODE, &show_ip_bgp_regexp_cmd);

  install_element (VIEW_NODE, &show_ip_bgp_instance_neighbor_advertised_route_cmd);
  install_element (VIEW_NODE, &show_ip_bgp_neighbor_routes_cmd);
  install_element (VIEW_NODE, &show_ip_bgp_neighbor_received_prefix_filter_cmd);
#ifdef KEEP_OLD_VPN_COMMANDS
  install_element (VIEW_NODE, &show_ip_bgp_vpn_all_route_prefix_cmd);
#endif /* KEEP_OLD_VPN_COMMANDS */

 /* BGP dampening clear commands */
  install_element (ENABLE_NODE, &clear_ip_bgp_dampening_cmd);
  install_element (ENABLE_NODE, &clear_ip_bgp_dampening_prefix_cmd);

  install_element (ENABLE_NODE, &clear_ip_bgp_dampening_address_cmd);
  install_element (ENABLE_NODE, &clear_ip_bgp_dampening_address_mask_cmd);

  /* prefix count */
  install_element (ENABLE_NODE, &show_ip_bgp_instance_neighbor_prefix_counts_cmd);
#ifdef KEEP_OLD_VPN_COMMANDS
  install_element (ENABLE_NODE, &show_ip_bgp_vpn_neighbor_prefix_counts_cmd);
#endif /* KEEP_OLD_VPN_COMMANDS */

  /* New config IPv6 BGP commands.  */
  install_element (BGP_IPV6_NODE, &bgp_table_map_cmd);
  install_element (BGP_IPV6_NODE, &ipv6_bgp_network_cmd);
  install_element (BGP_IPV6_NODE, &ipv6_bgp_network_route_map_cmd);
  install_element (BGP_IPV6_NODE, &no_bgp_table_map_cmd);
  install_element (BGP_IPV6_NODE, &no_ipv6_bgp_network_cmd);

  install_element (BGP_IPV6_NODE, &ipv6_aggregate_address_cmd);
  install_element (BGP_IPV6_NODE, &no_ipv6_aggregate_address_cmd);

  install_element (BGP_IPV6M_NODE, &ipv6_bgp_network_cmd);
  install_element (BGP_IPV6M_NODE, &no_ipv6_bgp_network_cmd);

  install_element (BGP_NODE, &bgp_distance_cmd);
  install_element (BGP_NODE, &no_bgp_distance_cmd);
  install_element (BGP_NODE, &bgp_distance_source_cmd);
  install_element (BGP_NODE, &no_bgp_distance_source_cmd);
  install_element (BGP_NODE, &bgp_distance_source_access_list_cmd);
  install_element (BGP_NODE, &no_bgp_distance_source_access_list_cmd);
  install_element (BGP_IPV4_NODE, &bgp_distance_cmd);
  install_element (BGP_IPV4_NODE, &no_bgp_distance_cmd);
  install_element (BGP_IPV4_NODE, &bgp_distance_source_cmd);
  install_element (BGP_IPV4_NODE, &no_bgp_distance_source_cmd);
  install_element (BGP_IPV4_NODE, &bgp_distance_source_access_list_cmd);
  install_element (BGP_IPV4_NODE, &no_bgp_distance_source_access_list_cmd);
  install_element (BGP_IPV4M_NODE, &bgp_distance_cmd);
  install_element (BGP_IPV4M_NODE, &no_bgp_distance_cmd);
  install_element (BGP_IPV4M_NODE, &bgp_distance_source_cmd);
  install_element (BGP_IPV4M_NODE, &no_bgp_distance_source_cmd);
  install_element (BGP_IPV4M_NODE, &bgp_distance_source_access_list_cmd);
  install_element (BGP_IPV4M_NODE, &no_bgp_distance_source_access_list_cmd);
  install_element (BGP_IPV6_NODE, &bgp_distance_cmd);
  install_element (BGP_IPV6_NODE, &no_bgp_distance_cmd);
  install_element (BGP_IPV6_NODE, &ipv6_bgp_distance_source_cmd);
  install_element (BGP_IPV6_NODE, &no_ipv6_bgp_distance_source_cmd);
  install_element (BGP_IPV6_NODE, &ipv6_bgp_distance_source_access_list_cmd);
  install_element (BGP_IPV6_NODE, &no_ipv6_bgp_distance_source_access_list_cmd);
  install_element (BGP_IPV6M_NODE, &bgp_distance_cmd);
  install_element (BGP_IPV6M_NODE, &no_bgp_distance_cmd);
  install_element (BGP_IPV6M_NODE, &ipv6_bgp_distance_source_cmd);
  install_element (BGP_IPV6M_NODE, &no_ipv6_bgp_distance_source_cmd);
  install_element (BGP_IPV6M_NODE, &ipv6_bgp_distance_source_access_list_cmd);
  install_element (BGP_IPV6M_NODE, &no_ipv6_bgp_distance_source_access_list_cmd);

  install_element (BGP_NODE, &bgp_damp_set_cmd);
  install_element (BGP_NODE, &bgp_damp_unset_cmd);
  install_element (BGP_IPV4_NODE, &bgp_damp_set_cmd);
  install_element (BGP_IPV4_NODE, &bgp_damp_unset_cmd);

  /* IPv4 Multicast Mode */
  install_element (BGP_IPV4M_NODE, &bgp_damp_set_cmd);
  install_element (BGP_IPV4M_NODE, &bgp_damp_unset_cmd);

  /* Large Communities */
  install_element (VIEW_NODE, &show_ip_bgp_large_community_list_cmd);
  install_element (VIEW_NODE, &show_ip_bgp_large_community_cmd);
}

void
bgp_route_finish (void)
{
  afi_t afi;
  safi_t safi;

  for (afi = AFI_IP; afi < AFI_MAX; afi++)
    for (safi = SAFI_UNICAST; safi < SAFI_MAX; safi++)
      {
	bgp_table_unlock (bgp_distance_table[afi][safi]);
	bgp_distance_table[afi][safi] = NULL;
      }
}<|MERGE_RESOLUTION|>--- conflicted
+++ resolved
@@ -7221,33 +7221,6 @@
 #define BGP_SHOW_DAMP_HEADER "   Network          From             Reuse    Path%s"
 #define BGP_SHOW_FLAP_HEADER "   Network          From            Flaps Duration Reuse    Path%s"
 
-<<<<<<< HEAD
-=======
-enum bgp_show_type
-{
-  bgp_show_type_normal,
-  bgp_show_type_regexp,
-  bgp_show_type_prefix_list,
-  bgp_show_type_filter_list,
-  bgp_show_type_route_map,
-  bgp_show_type_neighbor,
-  bgp_show_type_cidr_only,
-  bgp_show_type_prefix_longer,
-  bgp_show_type_community_all,
-  bgp_show_type_community,
-  bgp_show_type_community_exact,
-  bgp_show_type_community_list,
-  bgp_show_type_community_list_exact,
-  bgp_show_type_lcommunity_all,
-  bgp_show_type_lcommunity,
-  bgp_show_type_lcommunity_list,
-  bgp_show_type_flap_statistics,
-  bgp_show_type_flap_neighbor,
-  bgp_show_type_dampend_paths,
-  bgp_show_type_damp_neighbor
-};
-
->>>>>>> aceb2285
 static int
 bgp_show_prefix_list (struct vty *vty, struct bgp *bgp,
                       const char *prefix_list_str, afi_t afi,
@@ -8062,25 +8035,10 @@
   struct bgp *bgp = NULL;
   int idx = 0;
 
-<<<<<<< HEAD
-  if (argv_find (argv, argc, "ip", &idx))
-    afi = AFI_IP;
-  if (argv_find (argv, argc, "view", &idx) || argv_find (argv, argc, "vrf", &idx))
-    vrf = argv[++idx]->arg;
-  if (argv_find (argv, argc, "ipv4", &idx) || argv_find (argv, argc, "ipv6", &idx))
-  {
-    afi = strmatch(argv[idx]->text, "ipv6") ? AFI_IP6 : AFI_IP;
-    if (argv_find (argv, argc, "unicast", &idx) || argv_find (argv, argc, "multicast", &idx))
-      safi = bgp_vty_safi_from_arg (argv[idx]->text);
-    else if (argv_find (argv, argc, "encap", &idx) || argv_find (argv, argc, "vpn", &idx))
-      safi = strmatch (argv[idx]->text, "encap") ? SAFI_ENCAP : SAFI_MPLS_VPN;
-  }
-=======
   bgp_vty_find_and_parse_afi_safi_vrf (vty, argv, argc, &idx, &afi, &safi, &vrf);
   if (!idx)
     return CMD_WARNING;
 
->>>>>>> aceb2285
   int uj = use_json (argc, argv);
   if (uj) argc--;
 
@@ -8131,38 +8089,24 @@
       else
         return bgp_show (vty, bgp, afi, safi, bgp_show_type_community_all, NULL, uj);
     }
-<<<<<<< HEAD
-    else if (strmatch(argv[idx]->text, "community-list"))
-      {
-        const char *clist_number_or_name = argv[++idx]->arg;
-        if (++idx < argc && strmatch (argv[idx]->arg, "exact-match"))
-          exact_match = 1;
-        return bgp_show_community_list (vty, vrf, clist_number_or_name, exact_match, afi, safi);
-      }
-    /* prefix-longer */
-    else if (argv[idx]->type == IPV4_TKN || argv[idx]->type == IPV6_TKN)
-      return bgp_show_prefix_longer (vty, vrf, argv[idx + 1]->arg, afi, safi, bgp_show_type_prefix_longer);
-  }
+
+  if (argv_find(argv, argc, "community-list", &idx))
+    {
+      const char *clist_number_or_name = argv[++idx]->arg;
+      if (++idx < argc && strmatch (argv[idx]->text, "exact-match"))
+        exact_match = 1;
+      return bgp_show_community_list (vty, bgp, clist_number_or_name, exact_match, afi, safi);
+    }
+  /* prefix-longer */
+  if (argv_find(argv, argc, "A.B.C.D/M", &idx) || argv_find(argv, argc, "X:X::X:X/M", &idx))
+    return bgp_show_prefix_longer (vty, bgp, argv[idx + 1]->arg, afi, safi, bgp_show_type_prefix_longer);
+
   if (safi == SAFI_MPLS_VPN)
     return bgp_show_mpls_vpn (vty, afi, NULL, bgp_show_type_normal, NULL, 0, uj);
   else if (safi == SAFI_ENCAP)
     return bgp_show_encap (vty, afi, NULL, bgp_show_type_normal, NULL, 0);
   else
     return bgp_show (vty, bgp, afi, safi, sh_type, NULL, uj);
-=======
-  if (argv_find(argv, argc, "community-list", &idx))
-    {
-      const char *clist_number_or_name = argv[++idx]->arg;
-      if (++idx < argc && strmatch (argv[idx]->text, "exact-match"))
-        exact_match = 1;
-      return bgp_show_community_list (vty, bgp, clist_number_or_name, exact_match, afi, safi);
-    }
-  /* prefix-longer */
-  if (argv_find(argv, argc, "A.B.C.D/M", &idx) || argv_find(argv, argc, "X:X::X:X/M", &idx))
-    return bgp_show_prefix_longer (vty, bgp, argv[idx + 1]->arg, afi, safi, bgp_show_type_prefix_longer);
-
-  return bgp_show (vty, bgp, afi, safi, sh_type, NULL, uj);
->>>>>>> aceb2285
 }
 
 DEFUN (show_ip_bgp_route,
