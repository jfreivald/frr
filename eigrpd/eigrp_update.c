--- conflicted
+++ resolved
@@ -398,13 +398,8 @@
 			break;
 
 		case EIGRP_TLV_IPv4_EXT:
-<<<<<<< HEAD
-			//First attempt: Treat external routes as internal and see if we can get them to populate (albiet incorrectly)
-			L(zlog_debug, "External IPv4 Route");
-=======
 			//Second attempt: Treat external routes as internal, except for query and update responses.
 			L(zlog_debug, LOGGER_EIGRP, LOGGER_EIGRP_UPDATE, "External IPv4 Route");
->>>>>>> 992ac51f
 			stream_set_getp(s, s->getp - (sizeof(uint16_t)));
 
 			etlv = eigrp_read_ipv4_external_tlv(s);
@@ -424,11 +419,7 @@
 			prefix2str(&dest_addr, pre_text, PREFIX_STRLEN);
 			/*if exists it comes to DUAL*/
 			if (pe != NULL) {
-<<<<<<< HEAD
-				L(zlog_debug, "Prefix entry already exists for %s ent:rij[%08x:%08x]", pre_text, pe->entries, pe->rij);
-=======
 				L(zlog_debug, LOGGER_EIGRP, LOGGER_EIGRP_UPDATE, "Prefix entry already exists for %s ent:rij[%08x:%08x]", pre_text, pe->entries, pe->rij);
->>>>>>> 992ac51f
 				/* remove received prefix from neighbor prefix list if in GR */
 				if (graceful_restart)
 					remove_received_prefix_gr(nbr_prefixes, pe);
@@ -436,11 +427,7 @@
 				struct eigrp_fsm_action_message msg;
 				ne = eigrp_prefix_entry_lookup(pe->entries, nbr);
 				if (!ne) {
-<<<<<<< HEAD
-					L(zlog_debug, "Create route node for %s", pre_text);
-=======
 					L(zlog_debug, LOGGER_EIGRP, LOGGER_EIGRP_UPDATE, "Create route node for %s", pre_text);
->>>>>>> 992ac51f
 					ne = eigrp_nexthop_entry_new();
 					ne->ei = ei;
 					ne->adv_router = nbr;
@@ -455,15 +442,9 @@
 					ne->distance = eigrp_calculate_total_metrics(eigrp, ne);
 					pe->fdistance = pe->distance = pe->rdistance = ne->distance;
 					ne->prefix = pe;
-<<<<<<< HEAD
-					ne->flags = EIGRP_NEXTHOP_ENTRY_SUCCESSOR_FLAG;
-
-					L(zlog_debug, "Add nexthop entry for %s", pre_text);
-=======
 					ne->flags = EIGRP_NEXTHOP_ENTRY_SUCCESSOR_FLAG | EIGRP_NEXTHOP_ENTRY_EXTERNAL_FLAG;
 
 					L(zlog_debug, LOGGER_EIGRP, LOGGER_EIGRP_UPDATE, "Add nexthop entry for %s", pre_text);
->>>>>>> 992ac51f
 					eigrp_nexthop_entry_add(pe, ne);
 
 					pe->distance = pe->fdistance = pe->rdistance = ne->distance;
@@ -486,26 +467,16 @@
 				eigrp_fsm_event(&msg);
 			} else {
 				/*Here comes topology information save*/
-<<<<<<< HEAD
-				L(zlog_debug, "Create prefix entry for %s", pre_text);
-=======
 				L(zlog_debug, LOGGER_EIGRP, LOGGER_EIGRP_UPDATE, "Create prefix entry for %s", pre_text);
->>>>>>> 992ac51f
 				pe = eigrp_prefix_entry_new();
 				pe->serno = eigrp->serno;
 				pe->destination = (struct prefix *)prefix_ipv4_new();
 				prefix_copy(pe->destination, &dest_addr);
 				pe->af = AF_INET;
 				pe->state = EIGRP_FSM_STATE_PASSIVE;
-<<<<<<< HEAD
-				pe->nt = EIGRP_TOPOLOGY_TYPE_REMOTE;
-
-				L(zlog_debug, "Create nexthop entry for %s", pre_text);
-=======
 				pe->nt = EIGRP_TOPOLOGY_TYPE_REMOTE_EXTERNAL;
 
 				L(zlog_debug, LOGGER_EIGRP, LOGGER_EIGRP_UPDATE, "Create nexthop entry for %s", pre_text);
->>>>>>> 992ac51f
 				ne = eigrp_nexthop_entry_new();
 				ne->ei = ei;
 				ne->adv_router = nbr;
@@ -522,15 +493,9 @@
 				ne->prefix = pe;
 				ne->flags = EIGRP_NEXTHOP_ENTRY_SUCCESSOR_FLAG;
 
-<<<<<<< HEAD
-				L(zlog_debug, "Add prefix entry for %s into %s", pre_text, eigrp->name);
-				eigrp_prefix_entry_add(eigrp, pe);
-				L(zlog_debug, "Add nexthop entry for %s", pre_text);
-=======
 				L(zlog_debug, LOGGER_EIGRP, LOGGER_EIGRP_UPDATE, "Add prefix entry for %s into %s", pre_text, eigrp->name);
 				eigrp_prefix_entry_add(eigrp, pe);
 				L(zlog_debug, LOGGER_EIGRP, LOGGER_EIGRP_UPDATE, "Add nexthop entry for %s", pre_text);
->>>>>>> 992ac51f
 				eigrp_nexthop_entry_add(pe, ne);
 
 				pe->distance = pe->fdistance = pe->rdistance = ne->distance;
@@ -540,11 +505,7 @@
 				pe->req_action |= EIGRP_FSM_NEED_UPDATE;
 				listnode_add(eigrp->topology_changes_internalIPV4, pe);
 			}
-<<<<<<< HEAD
-			eigrp_IPv4_ExternalTLV_free(etlv);
-=======
 			pe->extTLV = etlv;
->>>>>>> 992ac51f
 			break;
 		default:
 			length = stream_getw(s);
