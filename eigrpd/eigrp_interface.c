/*
 * EIGRP Interface Functions.
 * Copyright (C) 2013-2016
 * Authors:
 *   Donnie Savage
 *   Jan Janovic
 *   Matej Perina
 *   Peter Orsag
 *   Peter Paluch
 *   Frantisek Gazo
 *   Tomas Hvorkovy
 *   Martin Kontsek
 *   Lukas Koribsky
 *
 * This file is part of GNU Zebra.
 *
 * GNU Zebra is free software; you can redistribute it and/or modify it
 * under the terms of the GNU General Public License as published by the
 * Free Software Foundation; either version 2, or (at your option) any
 * later version.
 *
 * GNU Zebra is distributed in the hope that it will be useful, but
 * WITHOUT ANY WARRANTY; without even the implied warranty of
 * MERCHANTABILITY or FITNESS FOR A PARTICULAR PURPOSE.  See the GNU
 * General Public License for more details.
 *
 * You should have received a copy of the GNU General Public License along
 * with this program; see the file COPYING; if not, write to the Free Software
 * Foundation, Inc., 51 Franklin St, Fifth Floor, Boston, MA 02110-1301 USA
 */

#include <zebra.h>

#include "thread.h"
#include "linklist.h"
#include "prefix.h"
#include "if.h"
#include "table.h"
#include "memory.h"
#include "command.h"
#include "stream.h"
#include "log.h"
#include "keychain.h"
#include "vrf.h"

#include "eigrpd/eigrp_structs.h"
#include "eigrpd/eigrpd.h"
#include "eigrpd/eigrp_interface.h"
#include "eigrpd/eigrp_neighbor.h"
#include "eigrpd/eigrp_packet.h"
#include "eigrpd/eigrp_zebra.h"
#include "eigrpd/eigrp_vty.h"
#include "eigrpd/eigrp_network.h"
#include "eigrpd/eigrp_topology.h"
#include "eigrpd/eigrp_memory.h"
#include "eigrpd/eigrp_fsm.h"

struct eigrp_interface *eigrp_if_new(struct eigrp *eigrp, struct interface *ifp,
		struct prefix *p)
{
	struct eigrp_interface *ei = ifp->info;
	int i;

	if (ei && ei->nbrs) {
		L(zlog_err, LOGGER_EIGRP, LOGGER_EIGRP_INTERFACE, "Reinitialize an interface %s.", ei->ifp->name);
		list_delete_and_null(&(ei->nbrs));
		listnode_delete(eigrp->eiflist, ei);
	}

	ei = XCALLOC(MTYPE_EIGRP_IF, sizeof(struct eigrp_interface));

	/* Set zebra interface pointer. */
	ei->ifp = ifp;
	ei->address = p;

	ifp->info = ei;
	listnode_add(eigrp->eiflist, ei);

	ei->type = EIGRP_IFTYPE_BROADCAST;

	/* Initialize neighbor list. */
	ei->nbrs = list_new();

	ei->crypt_seqnum = time(NULL);

	/* Initialize lists */
	for (i = 0; i < EIGRP_FILTER_MAX; i++) {
		ei->list[i] = NULL;
		ei->prefix[i] = NULL;
		ei->routemap[i] = NULL;
	}

	ei->eigrp = eigrp;

	ei->params.v_hello = EIGRP_HELLO_INTERVAL_DEFAULT;
	ei->params.v_wait = EIGRP_HOLD_INTERVAL_DEFAULT;
	ei->params.bandwidth = EIGRP_BANDWIDTH_DEFAULT;
	ei->params.delay = EIGRP_DELAY_DEFAULT;
	ei->params.reliability = EIGRP_RELIABILITY_DEFAULT;
	ei->params.load = EIGRP_LOAD_DEFAULT;
	ei->params.auth_type = EIGRP_AUTH_TYPE_NONE;
	ei->params.auth_keychain = NULL;

	return ei;
}

int eigrp_if_delete_hook(struct interface *ifp)
{
	struct eigrp_interface *ei = ifp->info;
	struct eigrp *eigrp;

	if (!ei)
		return 0;

	list_delete_and_null(&ei->nbrs);

	eigrp = ei->eigrp;
	listnode_delete(eigrp->eiflist, ei);

	XFREE(MTYPE_EIGRP_IF_INFO, ifp->info);
	ifp->info = NULL;

	return 0;
}

struct list *eigrp_iflist;

void eigrp_if_init()
{
	/* Initialize Zebra interface data structure. */
	// hook_register_prio(if_add, 0, eigrp_if_new);
	hook_register_prio(if_del, 0, eigrp_if_delete_hook);
}


void eigrp_del_if_params(struct eigrp_if_params *eip)
{
	if (eip->auth_keychain)
		free(eip->auth_keychain);
}

int eigrp_if_up_cf(struct eigrp_interface *ei, const char *file, const char *func, int line)
{
	struct eigrp_prefix_entry *pe;
	struct eigrp_nexthop_entry *ne;
	struct eigrp_metrics metric;
	struct eigrp_interface *ei2;
	struct listnode *node, *nnode;
	struct eigrp *eigrp;
	struct eigrp_fsm_action_message msg;
	struct prefix dest_addr;

	char addr_buf[PREFIX2STR_BUFFER];

	if (ei == NULL) {
		L(zlog_warn, LOGGER_EIGRP, LOGGER_EIGRP_INTERFACE, "NULL interface CF[%s:%s:%d]", file, func, line );
		return 0;
	}

	L(zlog_debug, LOGGER_EIGRP, LOGGER_EIGRP_INTERFACE, "Turning EIGRP Interface %s Up CF[%s:%s:%d]", ei->ifp ? ei->ifp->name : "NEW", file, func, line );

<<<<<<< HEAD
	L(zlog_debug, "Turning EIGRP Interface %s Up", ei->ifp ? ei->ifp->name : "NEW" );

=======
>>>>>>> 992ac51f
	eigrp = ei->eigrp;
	eigrp_adjust_sndbuflen(eigrp, ei->ifp->mtu);

	eigrp_if_stream_set(ei);

	/* Set multicast memberships appropriately for new state. */
	eigrp_if_set_multicast(ei);

	thread_add_event(master, eigrp_hello_timer, ei, (1), NULL);

	/*Prepare metrics*/
	metric.bandwidth = eigrp_bandwidth_to_scaled(ei->params.bandwidth);
	metric.delay = eigrp_delay_to_scaled(ei->params.delay);
	metric.load = ei->params.load;
	metric.reliability = ei->params.reliability;
	metric.mtu[0] = 0xDC;
	metric.mtu[1] = 0x05;
	metric.mtu[2] = 0x00;
	metric.hop_count = 0;
	metric.flags = 0;
	metric.tag = 0;

	/*Add connected entry to topology table*/

	ne = eigrp_nexthop_entry_new();
	ne->ei = ei;
	ne->reported_metric = metric;
	ne->total_metric = metric;
	ne->distance = eigrp_calculate_metrics(eigrp, metric);
	ne->reported_distance = 0;
	ne->adv_router = eigrp->neighbor_self;
	ne->flags = EIGRP_NEXTHOP_ENTRY_SUCCESSOR_FLAG;

	dest_addr.family = AF_INET;
	dest_addr.u.prefix4 = ei->connected->address->u.prefix4;
	dest_addr.prefixlen = ei->connected->address->prefixlen;
	apply_mask(&dest_addr);

	prefix2str(&dest_addr, addr_buf, PREFIX2STR_BUFFER);

	pe = eigrp_topology_table_lookup_ipv4(eigrp->topology_table, &dest_addr);

	if (pe == NULL) {
		L(zlog_debug, LOGGER_EIGRP, LOGGER_EIGRP_TOPOLOGY | LOGGER_EIGRP_INTERFACE, "%s not found in topology", addr_buf);
		pe = eigrp_prefix_entry_new();
		pe->serno = eigrp->serno;
		pe->destination = (struct prefix *)prefix_ipv4_new();
		prefix_copy(pe->destination, &dest_addr);
		pe->af = AF_INET;
		pe->nt = EIGRP_TOPOLOGY_TYPE_CONNECTED;

		ne->prefix = pe;
		pe->reported_metric = metric;
		pe->state = EIGRP_FSM_STATE_PASSIVE;
		pe->fdistance = eigrp_calculate_metrics(eigrp, metric);
		pe->req_action |= EIGRP_FSM_NEED_UPDATE;

		eigrp_prefix_entry_add(eigrp, pe);

	}
<<<<<<< HEAD

	ne->prefix = pe;

	listnode_add(eigrp->topology_changes_internalIPV4, pe);

	eigrp_nexthop_entry_add(pe, ne);

	for (ALL_LIST_ELEMENTS(eigrp->eiflist, node, nnode, ei2)) {
		eigrp_update_send(ei2);
	}

	msg.packet_type = EIGRP_OPC_UPDATE;
	msg.eigrp = eigrp;
	msg.data_type = EIGRP_CONNECTED;
	msg.adv_router = NULL;
	msg.entry = ne;
	msg.prefix = pe;

	eigrp_fsm_event(&msg);

=======

	ne->prefix = pe;

	listnode_add(eigrp->topology_changes_internalIPV4, pe);

	eigrp_nexthop_entry_add(pe, ne);

	for (ALL_LIST_ELEMENTS(eigrp->eiflist, node, nnode, ei2)) {
		eigrp_update_send(ei2);
	}

	msg.packet_type = EIGRP_OPC_UPDATE;
	msg.eigrp = eigrp;
	msg.data_type = EIGRP_CONNECTED;
	msg.adv_router = NULL;
	msg.entry = ne;
	msg.prefix = pe;

	eigrp_fsm_event(&msg);

>>>>>>> 992ac51f
	pe->req_action &= ~EIGRP_FSM_NEED_UPDATE;
	listnode_delete(eigrp->topology_changes_internalIPV4, pe);

	return 1;
}

int eigrp_if_down(struct eigrp_interface *ei)
{
	struct listnode *node, *nnode;
	struct eigrp_neighbor *nbr;

	if (ei == NULL)
		return 0;

	/* Shutdown packet reception and sending */
	if (ei->t_hello)
		THREAD_OFF(ei->t_hello);

	eigrp_if_stream_unset(ei);

	/*Set infinite metrics to routes learned by this interface and start
	 * query process*/
	for (ALL_LIST_ELEMENTS(ei->nbrs, node, nnode, nbr)) {
		eigrp_nbr_delete(nbr);
	}

	return 1;
}

void eigrp_if_stream_set(struct eigrp_interface *ei)
{
	/* set output fifo queue. */
	if (ei->obuf == NULL)
		ei->obuf = eigrp_fifo_new();
}

void eigrp_if_stream_unset(struct eigrp_interface *ei)
{
	struct eigrp *eigrp = ei->eigrp;

	if (ei->obuf) {
		eigrp_fifo_free(ei->obuf);
		ei->obuf = NULL;

		if (ei->on_write_q) {
			listnode_delete(eigrp->oi_write_q, ei);
			if (list_isempty(eigrp->oi_write_q))
				thread_cancel(eigrp->t_write);
			ei->on_write_q = 0;
		}
	}
}

bool eigrp_if_is_passive(struct eigrp_interface *ei)
{
	if (ei->params.passive_interface == EIGRP_IF_ACTIVE)
		return false;

	if (ei->eigrp->passive_interface_default == EIGRP_IF_ACTIVE)
		return false;

	return true;
}

void eigrp_if_set_multicast(struct eigrp_interface *ei)
{
	if (!eigrp_if_is_passive(ei)) {
		/* The interface should belong to the EIGRP-all-routers group.
		 */
		if (!ei->member_allrouters
				&& (eigrp_if_add_allspfrouters(ei->eigrp, ei->address,
						ei->ifp->ifindex)
						>= 0))
			/* Set the flag only if the system call to join
			 * succeeded. */
			ei->member_allrouters = true;
	} else {
		/* The interface should NOT belong to the EIGRP-all-routers
		 * group. */
		if (ei->member_allrouters) {
			/* Only actually drop if this is the last reference */
			eigrp_if_drop_allspfrouters(ei->eigrp, ei->address,
					ei->ifp->ifindex);
			/* Unset the flag regardless of whether the system call
			   to leave
			   the group succeeded, since it's much safer to assume
			   that
			   we are not a member. */
			ei->member_allrouters = false;
		}
	}
}

uint8_t eigrp_default_iftype(struct interface *ifp)
{
	if (if_is_pointopoint(ifp))
		return EIGRP_IFTYPE_POINTOPOINT;
	else if (if_is_loopback(ifp))
		return EIGRP_IFTYPE_LOOPBACK;
	else
		return EIGRP_IFTYPE_BROADCAST;
}

void eigrp_if_free(struct eigrp_interface *ei, int source)
{
	struct prefix dest_addr;
	struct eigrp_prefix_entry *pe;
	struct eigrp *eigrp = eigrp_lookup();

	if (!eigrp)
		return;

	if (source == INTERFACE_DOWN_BY_VTY) {
		THREAD_OFF(ei->t_hello);
		eigrp_hello_send(ei, EIGRP_HELLO_GRACEFUL_SHUTDOWN, NULL);
	}

	dest_addr = *ei->connected->address;
	apply_mask(&dest_addr);
	pe = eigrp_topology_table_lookup_ipv4(eigrp->topology_table,
			&dest_addr);
	if (pe)
		eigrp_prefix_entry_delete(eigrp, pe);

	eigrp_if_down(ei);

	list_delete_and_null(&(ei->nbrs));
	listnode_delete(ei->eigrp->eiflist, ei);
}

/* Simulate down/up on the interface.  This is needed, for example, when
   the MTU changes. */
void eigrp_if_reset(struct interface *ifp)
{
	struct eigrp_interface *ei = ifp->info;

	if (!ei)
		return;

	eigrp_if_down(ei);
	eigrp_if_up(ei);
}

struct eigrp_interface *eigrp_if_lookup_by_local_addr(struct eigrp *eigrp,
		struct interface *ifp,
		struct in_addr address)
{
	struct listnode *node;
	struct eigrp_interface *ei;

	for (ALL_LIST_ELEMENTS_RO(eigrp->eiflist, node, ei)) {
		if (ifp && ei->ifp != ifp)
			continue;

		if (IPV4_ADDR_SAME(&address, &ei->address->u.prefix4))
			return ei;
	}

	return NULL;
}

/**
 * @fn eigrp_if_lookup_by_name
 *
 * @param[in]		eigrp		EIGRP process
 * @param[in]		if_name 	Name of the interface
 *
 * @return struct eigrp_interface *
 *
 * @par
 * Function is used for lookup interface by name.
 */
struct eigrp_interface *eigrp_if_lookup_by_name(struct eigrp *eigrp,
		const char *if_name)
{
	struct eigrp_interface *ei;
	struct listnode *node;

	/* iterate over all eigrp interfaces */
	for (ALL_LIST_ELEMENTS_RO(eigrp->eiflist, node, ei)) {
		/* compare int name with eigrp interface's name */
		if (strcmp(ei->ifp->name, if_name) == 0) {
			return ei;
		}
	}

	return NULL;
}

uint32_t eigrp_bandwidth_to_scaled(uint32_t bandwidth)
{
	uint64_t temp_bandwidth = (256ull * 10000000) / bandwidth;

	temp_bandwidth = temp_bandwidth < EIGRP_MAX_METRIC ? temp_bandwidth
			: EIGRP_MAX_METRIC;

	return (uint32_t)temp_bandwidth;
}

uint32_t eigrp_scaled_to_bandwidth(uint32_t scaled)
{
	uint64_t temp_scaled = scaled * (256ull * 10000000);

	temp_scaled =
			temp_scaled < EIGRP_MAX_METRIC ? temp_scaled : EIGRP_MAX_METRIC;

	return (uint32_t)temp_scaled;
}

uint32_t eigrp_delay_to_scaled(uint32_t delay)
{
	return delay * 256;
}

uint32_t eigrp_scaled_to_delay(uint32_t scaled)
{
	return scaled / 256;
}<|MERGE_RESOLUTION|>--- conflicted
+++ resolved
@@ -159,11 +159,6 @@
 
 	L(zlog_debug, LOGGER_EIGRP, LOGGER_EIGRP_INTERFACE, "Turning EIGRP Interface %s Up CF[%s:%s:%d]", ei->ifp ? ei->ifp->name : "NEW", file, func, line );
 
-<<<<<<< HEAD
-	L(zlog_debug, "Turning EIGRP Interface %s Up", ei->ifp ? ei->ifp->name : "NEW" );
-
-=======
->>>>>>> 992ac51f
 	eigrp = ei->eigrp;
 	eigrp_adjust_sndbuflen(eigrp, ei->ifp->mtu);
 
@@ -224,7 +219,6 @@
 		eigrp_prefix_entry_add(eigrp, pe);
 
 	}
-<<<<<<< HEAD
 
 	ne->prefix = pe;
 
@@ -245,28 +239,6 @@
 
 	eigrp_fsm_event(&msg);
 
-=======
-
-	ne->prefix = pe;
-
-	listnode_add(eigrp->topology_changes_internalIPV4, pe);
-
-	eigrp_nexthop_entry_add(pe, ne);
-
-	for (ALL_LIST_ELEMENTS(eigrp->eiflist, node, nnode, ei2)) {
-		eigrp_update_send(ei2);
-	}
-
-	msg.packet_type = EIGRP_OPC_UPDATE;
-	msg.eigrp = eigrp;
-	msg.data_type = EIGRP_CONNECTED;
-	msg.adv_router = NULL;
-	msg.entry = ne;
-	msg.prefix = pe;
-
-	eigrp_fsm_event(&msg);
-
->>>>>>> 992ac51f
 	pe->req_action &= ~EIGRP_FSM_NEED_UPDATE;
 	listnode_delete(eigrp->topology_changes_internalIPV4, pe);
 
