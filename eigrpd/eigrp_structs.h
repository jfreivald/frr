/*
 * EIGRP Definition of Data Structures.
 * Copyright (C) 2013-2016
 * Authors:
 *   Donnie Savage
 *   Jan Janovic
 *   Matej Perina
 *   Peter Orsag
 *   Peter Paluch
 *   Frantisek Gazo
 *   Tomas Hvorkovy
 *   Martin Kontsek
 *   Lukas Koribsky
 *
 * This file is part of GNU Zebra.
 *
 * GNU Zebra is free software; you can redistribute it and/or modify it
 * under the terms of the GNU General Public License as published by the
 * Free Software Foundation; either version 2, or (at your option) any
 * later version.
 *
 * GNU Zebra is distributed in the hope that it will be useful, but
 * WITHOUT ANY WARRANTY; without even the implied warranty of
 * MERCHANTABILITY or FITNESS FOR A PARTICULAR PURPOSE.  See the GNU
 * General Public License for more details.
 *
 * You should have received a copy of the GNU General Public License along
 * with this program; see the file COPYING; if not, write to the Free Software
 * Foundation, Inc., 51 Franklin St, Fifth Floor, Boston, MA 02110-1301 USA
 */

#ifndef _ZEBRA_EIGRP_STRUCTS_H_
#define _ZEBRA_EIGRP_STRUCTS_H_

#include "filter.h"

#include "eigrpd/eigrp_const.h"
#include "eigrpd/eigrp_macros.h"

/* EIGRP master for system wide configuration and variables. */
struct eigrp_master {
	/* EIGRP instance. */
	struct list *eigrp;

	/* EIGRP thread master. */
	struct thread_master *master;

	/* Zebra interface list. */
	struct list *iflist;

	/* EIGRP start time. */
	time_t start_time;

	/* Various EIGRP global configuration. */
	uint8_t options;

#define EIGRP_MASTER_SHUTDOWN (1 << 0) /* deferred-shutdown */
};

#define EIGRP_INFINITE_DISTANCE		(0xFFFF)

struct eigrp_metrics {
	uint32_t delay;
	uint32_t bandwidth;
	unsigned char mtu[3];
	uint8_t hop_count;
	uint8_t reliability;
	uint8_t load;
	uint8_t tag;
	uint8_t flags;
};

extern const struct eigrp_metrics infinite_metrics;

#define EIGRP_INFINITE_METRIC			infinite_metrics

#define EIGRP_PRINTF		"[%s:%d:%02x:%04x:%04x]"
#define EIGRP_VALUES(e)		e->name,e->AS,e->vrid,e->router_id,e->router_id_static

struct eigrp {
	uint16_t AS;	 /* Autonomous system number */
	uint16_t vrid;       /* Virtual Router ID */
	uint8_t k_values[6]; /*Array for K values configuration*/
	uint8_t variance;    /*Metric variance multiplier*/
	uint8_t max_paths;   /*Maximum allowed paths for 1 prefix*/

	/*Name of this EIGRP instance*/
	char *name;

	/* EIGRP Router ID. */
	uint32_t router_id;	/* Configured automatically. */
	uint32_t router_id_static; /* Configured manually. */

	struct list *eiflist;		  /* eigrp interfaces */
	uint8_t passive_interface_default; /* passive-interface default */

	unsigned int fd;
	unsigned int maxsndbuflen;

	uint32_t sequence_number; /*Global EIGRP sequence number*/

	struct stream *ibuf;
	struct list *oi_write_q;

	/*Threads*/
	struct thread *t_write;
	struct thread *t_read;
	struct thread *t_distribute; /* timer for distribute list */

	struct route_table *networks; /* EIGRP config networks. */

	struct route_table *topology_table;

	uint64_t serno; /* Global serial number counter for topology entry
			   changes*/
	uint64_t serno_last_update; /* Highest serial number of information send
				       by last update*/
	struct list *topology_changes_internalIPV4;
	struct list *topology_changes_externalIPV4;

	/*Neighbor self*/
	struct eigrp_neighbor *neighbor_self;

	/*Configured metric for redistributed routes*/
	struct eigrp_metrics dmetric[ZEBRA_ROUTE_MAX + 1];
	int redistribute; /* Num of redistributed protocols. */

	/* Access-list. */
	struct access_list *list[EIGRP_FILTER_MAX];
	/* Prefix-list. */
	struct prefix_list *prefix[EIGRP_FILTER_MAX];
	/* Route-map. */
	struct route_map *routemap[EIGRP_FILTER_MAX];

	/* For redistribute route map. */
	struct {
		char *name;
		struct route_map *map;
		int metric_config;
		uint32_t metric;
	} route_map[ZEBRA_ROUTE_MAX];

	QOBJ_FIELDS
};
DECLARE_QOBJ_TYPE(eigrp)

struct eigrp_if_params {
	uint8_t passive_interface;
	uint32_t v_hello;
	uint16_t v_wait;
	uint8_t type; /* type of interface */
	uint32_t bandwidth;
	uint32_t delay;
	uint8_t reliability;
	uint8_t load;

	char *auth_keychain; /* Associated keychain with interface*/
	int auth_type;       /* EIGRP authentication type */
};

enum { MEMBER_ALLROUTERS = 0,
       MEMBER_MAX,
};

/*EIGRP interface structure*/
struct eigrp_interface {
	struct eigrp_if_params params;

	/*multicast group refcnts */
	bool member_allrouters;

	/* This interface's parent eigrp instance. */
	struct eigrp *eigrp;

	/* Interface data from zebra. */
	struct interface *ifp;

	/* Packet send buffer. */
	struct eigrp_fifo *obuf; /* Output queue */

	/* To which multicast groups do we currently belong? */


	uint8_t multicast_memberships;

	/* EIGRP Network Type. */
	uint8_t type;

	struct prefix *address;      /* Interface prefix */
	struct connected *connected; /* Pointer to connected */

	/* Neighbor information. */
	struct list *nbrs; /* EIGRP Neighbor List */

	/* Threads. */
	struct thread *t_hello;      /* timer */
	struct thread *t_distribute; /* timer for distribute list */

	int on_write_q;

	/* Statistics fields. */
	uint32_t hello_in;   /* Hello message input count. */
	uint32_t update_in;  /* Update message input count. */
	uint32_t query_in;   /* Querry message input count. */
	uint32_t reply_in;   /* Reply message input count. */
	uint32_t hello_out;  /* Hello message output count. */
	uint32_t update_out; /* Update message output count. */
	uint32_t query_out;  /* Query message output count. */
	uint32_t reply_out;  /* Reply message output count. */
	uint32_t siaQuery_in;
	uint32_t siaQuery_out;
	uint32_t siaReply_in;
	uint32_t siaReply_out;
	uint32_t ack_out;
	uint32_t ack_in;

	uint32_t crypt_seqnum; /* Cryptographic Sequence Number */

	/* Access-list. */
	struct access_list *list[EIGRP_FILTER_MAX];
	/* Prefix-list. */
	struct prefix_list *prefix[EIGRP_FILTER_MAX];
	/* Route-map. */
	struct route_map *routemap[EIGRP_FILTER_MAX];
};

/* Determines if it is first or last packet
 * when packet consists of multiple packet
 * chunks because of many route TLV
 * (all won't fit into one packet) */
enum Packet_part_type {
	EIGRP_PACKET_PART_NA,
	EIGRP_PACKET_PART_FIRST,
	EIGRP_PACKET_PART_LAST
};

/* Neighbor Data Structure */
struct eigrp_neighbor {
	/* This neighbor's parent eigrp interface. */
	struct eigrp_interface *ei;

	/* EIGRP neighbor Information */
	uint8_t state; /* neigbor status. */

	uint32_t recv_sequence_number; /* Last received sequence Number. */
	uint32_t init_sequence_number;

	/*If packet is unacknowledged, we try to send it again 16 times*/
	uint8_t retrans_counter;

	struct in_addr src; /* Neighbor Src address. */

	uint8_t os_rel_major;  // system version - just for show
	uint8_t os_rel_minor;  // system version - just for show
	uint8_t tlv_rel_major; // eigrp version - tells us what TLV format to
			       // use
	uint8_t tlv_rel_minor; // eigrp version - tells us what TLV format to
			       // use

	uint8_t K1;
	uint8_t K2;
	uint8_t K3;
	uint8_t K4;
	uint8_t K5;
	uint8_t K6;

	/* Timer values. */
	uint16_t v_holddown;

	/* Threads. */
	struct thread *t_holddown;
	struct thread *t_nbr_send_gr; /* thread for sending multiple GR packet
					 chunks */

	struct eigrp_fifo *retrans_queue;
	struct eigrp_fifo *multicast_queue;

	uint32_t crypt_seqnum; /* Cryptographic Sequence Number. */

	/* prefixes not received from neighbor during Graceful restart */
	struct list *nbr_gr_prefixes;
	/* prefixes not yet send to neighbor during Graceful restart */
	struct list *nbr_gr_prefixes_send;
	/* if packet is first or last during Graceful restart */
	enum Packet_part_type nbr_gr_packet_type;
};

//---------------------------------------------------------------------------------------------------------------------------------------------


struct eigrp_packet {
	struct eigrp_packet *next;
	struct eigrp_packet *previous;

	/* Pointer to data stream. */
	struct stream *s;

	/* IP destination address. */
	struct in_addr dst;

	/*Packet retransmission thread*/
	struct thread *t_retrans_timer;

	/*Packet retransmission counter*/
	uint8_t retrans_counter;

	uint32_t sequence_number;

	/* EIGRP packet length. */
	uint16_t length;

	struct eigrp_neighbor *nbr;
};

struct eigrp_fifo {
	struct eigrp_packet *head;
	struct eigrp_packet *tail;

	unsigned long count;
};

struct eigrp_header {
	uint8_t version;
	uint8_t opcode;
	uint16_t checksum;
	uint32_t flags;
	uint32_t sequence;
	uint32_t ack;
	uint16_t vrid;
	uint16_t ASNumber;
	char *tlv[0];

} __attribute__((packed));


/**
 * Generic TLV type used for packet decoding.
 *
 *      +-----+------------------+
 *      |     |     |            |
 *      | Type| Len |    Vector  |
 *      |     |     |            |
 *      +-----+------------------+
 */
struct eigrp_tlv_hdr_type {
	uint16_t type;
	uint16_t length;
	uint8_t value[0];
} __attribute__((packed));

struct TLV_Parameter_Type {
	uint16_t type;
	uint16_t length;
	uint8_t K1;
	uint8_t K2;
	uint8_t K3;
	uint8_t K4;
	uint8_t K5;
	uint8_t K6;
	uint16_t hold_time;
} __attribute__((packed));

struct TLV_MD5_Authentication_Type {
	uint16_t type;
	uint16_t length;
	uint16_t auth_type;
	uint16_t auth_length;
	uint32_t key_id;
	uint32_t key_sequence;
	uint8_t Nullpad[8];
	uint8_t digest[EIGRP_AUTH_TYPE_MD5_LEN];

} __attribute__((packed));

struct TLV_SHA256_Authentication_Type {
	uint16_t type;
	uint16_t length;
	uint16_t auth_type;
	uint16_t auth_length;
	uint32_t key_id;
	uint32_t key_sequence;
	uint8_t Nullpad[8];
	uint8_t digest[EIGRP_AUTH_TYPE_SHA256_LEN];

} __attribute__((packed));

struct TLV_Sequence_Type {
	uint16_t type;
	uint16_t length;
	uint8_t addr_length;
	struct in_addr *addresses;
} __attribute__((packed));

struct TLV_Next_Multicast_Sequence {
	uint16_t type;
	uint16_t length;
	uint32_t multicast_sequence;
} __attribute__((packed));

struct TLV_Software_Type {
	uint16_t type;
	uint16_t length;
	uint8_t vender_major;
	uint8_t vender_minor;
	uint8_t eigrp_major;
	uint8_t eigrp_minor;
} __attribute__((packed));

struct TLV_IPv4_Internal_type {
	uint16_t type;
	uint16_t length;
	struct in_addr forward;

	/*Metrics*/
	struct eigrp_metrics metric;

	uint8_t prefix_length;

	union {
		unsigned char destination_part[4];
		struct in_addr destination;
	};
} __attribute__((packed));

struct TLV_IPv4_External_type {
	uint16_t type;
	uint16_t length;
	struct in_addr next_hop;

	struct {
		struct in_addr originating_router;
		uint32_t originating_as;
		uint32_t administrative_tag;
		uint32_t external_metric;
		uint16_t reserved;
		uint8_t external_protocol;
		uint8_t external_flags;
	} __attribute__((packed));
	/*Metrics*/
	struct eigrp_metrics metric;

	uint8_t prefix_length;
<<<<<<< HEAD
	union {
		unsigned char destination_part[4];
		struct in_addr destination;
	} __attribute__((packed));
=======
	unsigned char destination_part[4];

	//We store this after the main structure for convenience sake
	struct in_addr destination;
>>>>>>> 992ac51f
} __attribute__((packed));

/* EIGRP Peer Termination TLV - used for hard restart */
struct TLV_Peer_Termination_type {
	uint16_t type;
	uint16_t length;
	uint8_t unknown;
	uint32_t neighbor_ip;
} __attribute__((packed));

/* Who executed Graceful restart */
enum GR_type { EIGRP_GR_MANUAL, EIGRP_GR_FILTER };

//---------------------------------------------------------------------------------------------------------------------------------------------

/* EIGRP Topology table node structure */
struct eigrp_prefix_entry {
	struct list *entries, *rij;
	uint32_t fdistance;		      // FD
	uint32_t rdistance;		      // RD
	uint32_t distance;		      // D
	struct eigrp_metrics reported_metric; // RD for sending

	uint8_t nt;	 // network type
	uint8_t state;      // route fsm state
	uint8_t af;	 // address family
	uint8_t req_action; // required action

	struct prefix *destination;

	// If network type is REMOTE_EXTERNAL, pointer will have reference to
	// its external TLV
	struct TLV_IPv4_External_type *extTLV;

	uint64_t serno; /*Serial number for this entry. Increased with each
			   change of entry*/
};

/* EIGRP Topology table record structure */
struct eigrp_nexthop_entry {
	struct eigrp_prefix_entry *prefix;
	uint32_t reported_distance; // distance reported by neighbor
	uint32_t distance;	  // sum of reported distance and link cost to
				    // advertised neighbor

	struct eigrp_metrics reported_metric;
	struct eigrp_metrics total_metric;

	struct eigrp_neighbor *adv_router; // ip address of advertising neighbor
	uint8_t flags;			   // used for marking successor and FS

	struct eigrp_interface *ei; // pointer for case of connected entry
};

//---------------------------------------------------------------------------------------------------------------------------------------------
typedef enum {
	EIGRP_CONNECTED,
	EIGRP_INT,
	EIGRP_EXT,
} msg_data_t;

/* EIGRP Finite State Machine */

struct eigrp_fsm_action_message {
	uint8_t packet_type;		   // UPDATE, QUERY, SIAQUERY, SIAREPLY
	struct eigrp *eigrp;		   // which thread sent mesg
	struct eigrp_neighbor *adv_router; // advertising neighbor
	struct eigrp_nexthop_entry *entry;
	struct eigrp_prefix_entry *prefix;
	msg_data_t data_type; // internal or external tlv type
	struct eigrp_metrics metrics;
	enum metric_change change;
};

#endif /* _ZEBRA_EIGRP_STRUCTURES_H_ */<|MERGE_RESOLUTION|>--- conflicted
+++ resolved
@@ -440,17 +440,10 @@
 	struct eigrp_metrics metric;
 
 	uint8_t prefix_length;
-<<<<<<< HEAD
-	union {
-		unsigned char destination_part[4];
-		struct in_addr destination;
-	} __attribute__((packed));
-=======
 	unsigned char destination_part[4];
 
 	//We store this after the main structure for convenience sake
 	struct in_addr destination;
->>>>>>> 992ac51f
 } __attribute__((packed));
 
 /* EIGRP Peer Termination TLV - used for hard restart */
