/*
 * Zebra connect library for EIGRP.
 * Copyright (C) 2013-2014
 * Authors:
 *   Donnie Savage
 *   Jan Janovic
 *   Matej Perina
 *   Peter Orsag
 *   Peter Paluch
 *
 * This file is part of GNU Zebra.
 *
 * GNU Zebra is free software; you can redistribute it and/or modify it
 * under the terms of the GNU General Public License as published by the
 * Free Software Foundation; either version 2, or (at your option) any
 * later version.
 *
 * GNU Zebra is distributed in the hope that it will be useful, but
 * WITHOUT ANY WARRANTY; without even the implied warranty of
 * MERCHANTABILITY or FITNESS FOR A PARTICULAR PURPOSE.  See the GNU
 * General Public License for more details.
 *
 * You should have received a copy of the GNU General Public License along
 * with this program; see the file COPYING; if not, write to the Free Software
 * Foundation, Inc., 51 Franklin St, Fifth Floor, Boston, MA 02110-1301 USA
 */

#include <zebra.h>

#include "thread.h"
#include "command.h"
#include "network.h"
#include "prefix.h"
#include "routemap.h"
#include "table.h"
#include "stream.h"
#include "memory.h"
#include "zclient.h"
#include "filter.h"
#include "plist.h"
#include "log.h"
#include "nexthop.h"
#include "config.h"

#include "eigrpd/eigrp_structs.h"
#include "eigrpd/eigrpd.h"
#include "eigrpd/eigrp_interface.h"
#include "eigrpd/eigrp_neighbor.h"
#include "eigrpd/eigrp_packet.h"
#include "eigrpd/eigrp_zebra.h"
#include "eigrpd/eigrp_vty.h"
#include "eigrpd/eigrp_dump.h"
#include "eigrpd/eigrp_network.h"
#include "eigrpd/eigrp_topology.h"
#include "eigrpd/eigrp_fsm.h"

static int eigrp_interface_add(int, struct zclient *, zebra_size_t, vrf_id_t);
static int eigrp_interface_delete(int, struct zclient *, zebra_size_t,
				  vrf_id_t);
static int eigrp_interface_address_add(int, struct zclient *, zebra_size_t,
				       vrf_id_t vrf_id);
static int eigrp_interface_address_delete(int, struct zclient *, zebra_size_t,
					  vrf_id_t vrf_id);
static int eigrp_interface_state_up(int, struct zclient *, zebra_size_t,
				    vrf_id_t vrf_id);
static int eigrp_interface_state_down(int, struct zclient *, zebra_size_t,
				      vrf_id_t vrf_id);
static struct interface *zebra_interface_if_lookup(struct stream *);

static int eigrp_zebra_read_route(int, struct zclient *, zebra_size_t,
				  vrf_id_t vrf_id);

/* Zebra structure to hold current status. */
struct zclient *zclient = NULL;

/* For registering threads. */
extern struct thread_master *master;
struct in_addr router_id_zebra;

/* Router-id update message from zebra. */
static int eigrp_router_id_update_zebra(int command, struct zclient *zclient,
					zebra_size_t length, vrf_id_t vrf_id)
{
	struct eigrp *eigrp;
	struct prefix router_id;
	zebra_router_id_update_read(zclient->ibuf, &router_id);

	router_id_zebra = router_id.u.prefix4;

	eigrp = eigrp_lookup();

	if (eigrp != NULL)
		eigrp_router_id_update(eigrp);

	return 0;
}

static int eigrp_zebra_route_notify_owner(int command, struct zclient *zclient,
					  zebra_size_t length, vrf_id_t vrf_id)
{
	struct prefix p;
	enum zapi_route_notify_owner note;
	uint32_t table;

	if (!zapi_route_notify_decode(zclient->ibuf, &p, &table, &note))
		return -1;

	return 0;
}

static void eigrp_zebra_connected(struct zclient *zclient)
{
	zclient_send_reg_requests(zclient, VRF_DEFAULT);
}

void eigrp_zebra_init(void)
{
	struct zclient_options opt = {.receive_notify = false};

	zclient = zclient_new_notify(master, &opt);

	zclient_init(zclient, ZEBRA_ROUTE_EIGRP, 0, &eigrpd_privs);
	zclient->zebra_connected = eigrp_zebra_connected;
	zclient->router_id_update = eigrp_router_id_update_zebra;
	zclient->interface_add = eigrp_interface_add;
	zclient->interface_delete = eigrp_interface_delete;
	zclient->interface_up = eigrp_interface_state_up;
	zclient->interface_down = eigrp_interface_state_down;
	zclient->interface_address_add = eigrp_interface_address_add;
	zclient->interface_address_delete = eigrp_interface_address_delete;
	zclient->redistribute_route_add = eigrp_zebra_read_route;
	zclient->redistribute_route_del = eigrp_zebra_read_route;
	zclient->route_notify_owner = eigrp_zebra_route_notify_owner;
}


/* Zebra route add and delete treatment. */
static int eigrp_zebra_read_route(int command, struct zclient *zclient,
				  zebra_size_t length, vrf_id_t vrf_id)
{
	struct zapi_route api;
	struct eigrp *eigrp;

	if (zapi_route_decode(zclient->ibuf, &api) < 0)
		return -1;

	if (IPV4_NET127(ntohl(api.prefix.u.prefix4.s_addr)))
		return 0;

	eigrp = eigrp_lookup();
	if (eigrp == NULL)
		return 0;

	if (command == ZEBRA_REDISTRIBUTE_ROUTE_ADD) {

	} else /* if (command == ZEBRA_REDISTRIBUTE_ROUTE_DEL) */
	{
	}

	return 0;
}

/* Inteface addition message from zebra. */
static int eigrp_interface_add(int command, struct zclient *zclient,
			       zebra_size_t length, vrf_id_t vrf_id)
{
	struct interface *ifp;
	struct eigrp_interface *ei;

	ifp = zebra_interface_add_read(zclient->ibuf, vrf_id);

	if (!ifp->info)
		return 0;

	ei = ifp->info;

	ei->params.type = eigrp_default_iftype(ifp);

	eigrp_if_update(ifp);

	return 0;
}

static int eigrp_interface_delete(int command, struct zclient *zclient,
				  zebra_size_t length, vrf_id_t vrf_id)
{
	struct interface *ifp;
	struct stream *s;

	s = zclient->ibuf;
	/* zebra_interface_state_read () updates interface structure in iflist
	 */
	ifp = zebra_interface_state_read(s, vrf_id);

	if (ifp == NULL)
		return 0;

	if (if_is_up(ifp))
		L(zlog_warn, LOGGER_ZEBRA, LOGGER_ZEBRA_INTERFACE,"Zebra: got delete of %s, but interface is still up",
			  ifp->name);

	if (IS_DEBUG_EIGRP(zebra, ZEBRA_INTERFACE))
		L(zlog_debug, LOGGER_ZEBRA, LOGGER_ZEBRA_INTERFACE,
			"Zebra: interface delete %s index %d flags %llx metric %d mtu %d",
			ifp->name, ifp->ifindex, (unsigned long long)ifp->flags,
			ifp->metric, ifp->mtu);

	if (ifp->info)
		eigrp_if_free(ifp->info, INTERFACE_DOWN_BY_ZEBRA);

	if_set_index(ifp, IFINDEX_INTERNAL);
	return 0;
}

static int eigrp_interface_address_add(int command, struct zclient *zclient,
				       zebra_size_t length, vrf_id_t vrf_id)
{
	struct connected *c;

	c = zebra_interface_address_read(command, zclient->ibuf, vrf_id);

	if (c == NULL)
		return 0;

	if (IS_DEBUG_EIGRP(zebra, ZEBRA_INTERFACE)) {
		char buf[128];
		prefix2str(c->address, buf, sizeof(buf));
		L(zlog_debug, LOGGER_ZEBRA, LOGGER_ZEBRA_INTERFACE,"Zebra: interface %s address add %s", c->ifp->name,
			   buf);
	}

	eigrp_if_update(c->ifp);

	return 0;
}

static int eigrp_interface_address_delete(int command, struct zclient *zclient,
					  zebra_size_t length, vrf_id_t vrf_id)
{
	struct connected *c;
	struct interface *ifp;
	struct eigrp_interface *ei;

	c = zebra_interface_address_read(command, zclient->ibuf, vrf_id);

	if (c == NULL)
		return 0;

	if (IS_DEBUG_EIGRP(zebra, ZEBRA_INTERFACE)) {
		char buf[128];
		prefix2str(c->address, buf, sizeof(buf));
		L(zlog_debug, LOGGER_ZEBRA, LOGGER_ZEBRA_INTERFACE,"Zebra: interface %s address delete %s",
			   c->ifp->name, buf);
	}

	ifp = c->ifp;
	ei = ifp->info;
	if (!ei)
		return 0;

	/* Call interface hook functions to clean up */
	eigrp_if_free(ei, INTERFACE_DOWN_BY_ZEBRA);

	connected_free(c);

	return 0;
}

static int eigrp_interface_state_up(int command, struct zclient *zclient,
				    zebra_size_t length, vrf_id_t vrf_id)
{
	struct interface *ifp;

	ifp = zebra_interface_if_lookup(zclient->ibuf);

	if (ifp == NULL)
		return 0;

	/* Interface is already up. */
	if (if_is_operative(ifp)) {
		/* Temporarily keep ifp values. */
		struct interface if_tmp;
		memcpy(&if_tmp, ifp, sizeof(struct interface));

		zebra_interface_if_set_value(zclient->ibuf, ifp);

		if (IS_DEBUG_EIGRP(zebra, ZEBRA_INTERFACE))
			L(zlog_debug, LOGGER_ZEBRA, LOGGER_ZEBRA_INTERFACE,"Zebra: Interface[%s] state update.",
				   ifp->name);

		if (if_tmp.bandwidth != ifp->bandwidth) {
			if (IS_DEBUG_EIGRP(zebra, ZEBRA_INTERFACE))
				L(zlog_debug, LOGGER_ZEBRA, LOGGER_ZEBRA_INTERFACE,
					"Zebra: Interface[%s] bandwidth change %d -> %d.",
					ifp->name, if_tmp.bandwidth,
					ifp->bandwidth);

			//          eigrp_if_recalculate_output_cost (ifp);
		}

		if (if_tmp.mtu != ifp->mtu) {
			if (IS_DEBUG_EIGRP(zebra, ZEBRA_INTERFACE))
				L(zlog_debug, LOGGER_ZEBRA, LOGGER_ZEBRA_INTERFACE,
					"Interface[%s] MTU change %u -> %u.",
					ifp->name, if_tmp.mtu, ifp->mtu);

			/* Must reset the interface (simulate down/up) when MTU
			 * changes. */
			eigrp_if_reset(ifp);
		}
		return 0;
	}

	zebra_interface_if_set_value(zclient->ibuf, ifp);

	if (IS_DEBUG_EIGRP(zebra, ZEBRA_INTERFACE))
		L(zlog_debug, LOGGER_ZEBRA, LOGGER_ZEBRA_INTERFACE,"Zebra: Interface[%s] state change to up.",
			   ifp->name);

	if (ifp->info)
		eigrp_if_up(ifp->info);

	return 0;
}

static int eigrp_interface_state_down(int command, struct zclient *zclient,
				      zebra_size_t length, vrf_id_t vrf_id)
{
	struct interface *ifp;

	ifp = zebra_interface_state_read(zclient->ibuf, vrf_id);

	if (ifp == NULL)
		return 0;

	if (IS_DEBUG_EIGRP(zebra, ZEBRA_INTERFACE))
		L(zlog_debug, LOGGER_ZEBRA, LOGGER_ZEBRA_INTERFACE,"Zebra: Interface[%s] state change to down.",
			   ifp->name);

	if (ifp->info)
		eigrp_if_down(ifp->info);

	return 0;
}

static struct interface *zebra_interface_if_lookup(struct stream *s)
{
	char ifname_tmp[INTERFACE_NAMSIZ];

	/* Read interface name. */
	stream_get(ifname_tmp, s, INTERFACE_NAMSIZ);

	/* And look it up. */
	return if_lookup_by_name(ifname_tmp, VRF_DEFAULT);
}

void eigrp_zebra_route_add(struct prefix *p, struct list *successors)
{
	struct zapi_route api;
	struct zapi_nexthop *api_nh;
	struct eigrp_nexthop_entry *te;
	struct listnode *node;
	int count = 0;
	char pbuf[PREFIX2STR_BUFFER];

	if (!zclient->redist[AFI_IP][ZEBRA_ROUTE_EIGRP])
		return;

	memset(&api, 0, sizeof(api));
	api.vrf_id = VRF_DEFAULT;
	api.type = ZEBRA_ROUTE_EIGRP;
	api.safi = SAFI_UNICAST;
	memcpy(&api.prefix, p, sizeof(*p));

	SET_FLAG(api.message, ZAPI_MESSAGE_NEXTHOP);

	/* Nexthop, ifindex, distance and metric information. */
	for (ALL_LIST_ELEMENTS_RO(successors, node, te)) {
		L(zlog_debug, LOGGER_ZEBRA, LOGGER_ZEBRA_API, "Processing Successor %d", count);
		if (count >= MULTIPATH_NUM)
			break;
		api_nh = &api.nexthops[count];
		api_nh->vrf_id = VRF_DEFAULT;
		if (te->adv_router->src.s_addr) {
			api_nh->gate.ipv4 = te->adv_router->src;
			api_nh->type = NEXTHOP_TYPE_IPV4_IFINDEX;
		} else
			api_nh->type = NEXTHOP_TYPE_IFINDEX;
		api_nh->ifindex = te->ei->ifp->ifindex;

		count++;
	}
	api.nexthop_num = count;

	prefix2str(&api.prefix, pbuf, PREFIX2STR_BUFFER);
	L(zlog_debug, LOGGER_ZEBRA, LOGGER_ZEBRA_API, "Send to Zebra: type[%d], instance[%d], flags[%d], message[%d], safi[%d], prefix[%s], src_prefix[%d], "
			"nexthop_num[%d], nexthops[%d], distance[%d], metric[%d], tag[%d], mtu[%d], vrf_id[%d], tableid[%d]",
			api.type, api.instance, api.flags, api.message, api.safi, pbuf, api.src_prefix, api.nexthop_num,
			api.nexthops[api.nexthop_num], api.distance, api.metric, api.tag, api.mtu, api.vrf_id, api.tableid);

	if (IS_DEBUG_EIGRP(zebra, ZEBRA_REDISTRIBUTE)) {
		char buf[2][PREFIX_STRLEN];
		L(zlog_debug, LOGGER_ZEBRA, LOGGER_ZEBRA_ROUTES,"Zebra: Route add %s nexthop %s",
			   prefix2str(p, buf[0], PREFIX_STRLEN),
			   inet_ntop(AF_INET, 0, buf[1], PREFIX_STRLEN));
	}

	if ((zclient_route_send(ZEBRA_ROUTE_ADD, zclient, &api)) < 0) {
		char buf[2][PREFIX_STRLEN];
<<<<<<< HEAD
		L(zlog_warn, "Zebra: Error adding %s nexthop %s", prefix2str(p, buf[0], PREFIX_STRLEN),
=======
		L(zlog_warn, LOGGER_ZEBRA, LOGGER_ZEBRA_ROUTES, "Zebra: Error adding %s nexthop %s", prefix2str(p, buf[0], PREFIX_STRLEN),
>>>>>>> 992ac51f
			   inet_ntop(AF_INET, 0, buf[1], PREFIX_STRLEN));
	}
}

void eigrp_zebra_route_delete(struct prefix *p)
{
	struct zapi_route api;

	if (!zclient->redist[AFI_IP][ZEBRA_ROUTE_EIGRP])
		return;

	memset(&api, 0, sizeof(api));
	api.vrf_id = VRF_DEFAULT;
	api.type = ZEBRA_ROUTE_EIGRP;
	api.safi = SAFI_UNICAST;
	memcpy(&api.prefix, p, sizeof(*p));
	zclient_route_send(ZEBRA_ROUTE_DELETE, zclient, &api);

	if (IS_DEBUG_EIGRP(zebra, ZEBRA_REDISTRIBUTE)) {
		char buf[PREFIX_STRLEN];
		L(zlog_debug, LOGGER_ZEBRA, LOGGER_ZEBRA_ROUTES, "Zebra: Route del %s",
			   prefix2str(p, buf, PREFIX_STRLEN));
	}

	return;
}

int eigrp_is_type_redistributed(int type)
{
	return ((DEFAULT_ROUTE_TYPE(type))
			? vrf_bitmap_check(zclient->default_information,
					   VRF_DEFAULT)
			: vrf_bitmap_check(zclient->redist[AFI_IP][type],
					   VRF_DEFAULT));
}

int eigrp_redistribute_set(struct eigrp *eigrp, int type,
			   struct eigrp_metrics metric)
{

	if (eigrp_is_type_redistributed(type)) {
		if (eigrp_metrics_is_same(metric, eigrp->dmetric[type])) {
			eigrp->dmetric[type] = metric;
		}

		eigrp_external_routes_refresh(eigrp, type);

		//      if (IS_DEBUG_EIGRP(zebra, ZEBRA_REDISTRIBUTE))
		//        L(zlog_debug,"Redistribute[%s]: Refresh  Type[%d],
		//        Metric[%d]",
		//                   eigrp_redist_string(type),
		//                   metric_type (eigrp, type), metric_value
		//                   (eigrp, type));
		return CMD_SUCCESS;
	}

	eigrp->dmetric[type] = metric;

	zclient_redistribute(ZEBRA_REDISTRIBUTE_ADD, zclient, AFI_IP, type, 0,
			     VRF_DEFAULT);

	++eigrp->redistribute;

	return CMD_SUCCESS;
}

int eigrp_redistribute_unset(struct eigrp *eigrp, int type)
{

	if (eigrp_is_type_redistributed(type)) {
		memset(&eigrp->dmetric[type], 0, sizeof(struct eigrp_metrics));
		zclient_redistribute(ZEBRA_REDISTRIBUTE_DELETE, zclient, AFI_IP,
				     type, 0, VRF_DEFAULT);
		--eigrp->redistribute;
	}

	return CMD_SUCCESS;
}<|MERGE_RESOLUTION|>--- conflicted
+++ resolved
@@ -407,11 +407,7 @@
 
 	if ((zclient_route_send(ZEBRA_ROUTE_ADD, zclient, &api)) < 0) {
 		char buf[2][PREFIX_STRLEN];
-<<<<<<< HEAD
-		L(zlog_warn, "Zebra: Error adding %s nexthop %s", prefix2str(p, buf[0], PREFIX_STRLEN),
-=======
 		L(zlog_warn, LOGGER_ZEBRA, LOGGER_ZEBRA_ROUTES, "Zebra: Error adding %s nexthop %s", prefix2str(p, buf[0], PREFIX_STRLEN),
->>>>>>> 992ac51f
 			   inet_ntop(AF_INET, 0, buf[1], PREFIX_STRLEN));
 	}
 }
