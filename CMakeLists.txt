--- conflicted
+++ resolved
@@ -4,10 +4,8 @@
 set(CMAKE_C_STANDARD 11)
 set(CMAKE_C_FLAGS "${CMAKE_C_FLAGS} -DHAVE_CONFIG_H=1 -DDEBUG -DDEVELOPER")
 set(CMAKE_CXX_FLAGS "${CMAKE_CXX_FLAGS} -D__FILENAME__='\"$(subst ${CMAKE_SOURCE_DIR}/,,$(abspath $<))\"'")
-<<<<<<< HEAD
-=======
 add_definitions(-DSYSCONFDIR=\"/etc\")
->>>>>>> 867a20e0
+
 
 include_directories(eigrpd/test eigrpd . lib)
 
@@ -30,11 +28,7 @@
         eigrpd/eigrp_filter.c  eigrpd/eigrp_main.c       eigrpd/eigrp_packet.c    eigrpd/eigrp_reply.c     eigrpd/eigrp_snmp.c      eigrpd/eigrp_zebra.c
         eigrpd/eigrp_fsm.c     eigrpd/eigrp_memory.c     eigrpd/eigrp_pkt_tlv1.c  eigrpd/eigrp_topology.c  eigrpd/eigrp_bfd.c
         )
-<<<<<<< HEAD
-target_link_libraries(eigrpd frr pthread dl crypt m json-c rt numa)
-=======
 target_link_libraries(eigrpd libfrr.a criterion pthread dl crypt m json-c rt numa cap)
->>>>>>> 867a20e0
 
 add_executable(zebra
         zebra/connected.c          zebra/ipforward_sysctl.c  zebra/rtread_sysctl.c       zebra/zebra_mpls_openbsd.c      zebra/zebra_rnh.c
@@ -48,18 +42,10 @@
         zebra/ioctl_solaris.c      zebra/rt_netlink.c        zebra/zebra_mpls_netlink.c  zebra/zebra_ptm_redistribute.c
         zebra/ipforward_proc.c     zebra/rtread_getmsg.c     zebra/zebra_mpls_null.c     zebra/zebra_pw.c
         zebra/ipforward_solaris.c  zebra/rtread_netlink.c    zebra/zebra_mpls.c          zebra/zebra_rib.c)
-<<<<<<< HEAD
-target_link_libraries(zebra frr pthread dl crypt m json-c rt)
-=======
 target_link_libraries(zebra libfrr.a criterion pthread dl crypt m json-c rt cap)
->>>>>>> 867a20e0
 
 #[[
 add_executable(eigrp_fsm_test eigrpd/test/eigrp_fsm_test.c eigrpd/eigrp_network.c eigrpd/eigrp_interface.c)
 link_directories(eigrpd . lib/.libs)
-<<<<<<< HEAD
-target_link_libraries(eigrp_fsm_test ${CMAKE_SOURCE_DIR}/eigrpd/libeigrp.a ${CMAKE_SOURCE_DIR}/lib/.libs/libfrr.a criterion pthread dl crypt m json-c rt numa)
-]]
-=======
 target_link_libraries(eigrp_fsm_test ${CMAKE_SOURCE_DIR}/eigrpd/libeigrp.a libfrr.a criterion pthread dl crypt m json-c rt numa cap)
->>>>>>> 867a20e0
+]]